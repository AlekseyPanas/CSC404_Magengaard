--- conflicted
+++ resolved
@@ -359,7 +359,7 @@
         type: 3}
       propertyPath: gestureSystem
       value: 
-      objectReference: {fileID: 1983769312}
+      objectReference: {fileID: 446368997}
     - target: {fileID: 3115951280216489467, guid: ea8f076e38ee66c4ba91c8d8b66e972b,
         type: 3}
       propertyPath: m_LocalPosition.x
@@ -896,8 +896,6 @@
   m_Convex: 0
   m_CookingOptions: 30
   m_Mesh: {fileID: 8385836491182413749, guid: c3bf8a0d45fa34b769c858087af285dd, type: 3}
-<<<<<<< HEAD
-=======
 --- !u!1001 &446368996
 PrefabInstance:
   m_ObjectHideFlags: 0
@@ -1086,7 +1084,18 @@
     m_AddedGameObjects: []
     m_AddedComponents: []
   m_SourcePrefab: {fileID: 100100000, guid: 59f0f1001e5bc0149ae4636e27b8dbb7, type: 3}
->>>>>>> 44d6a89a
+--- !u!114 &446368997 stripped
+MonoBehaviour:
+  m_CorrespondingSourceObject: {fileID: 8744320001328329995, guid: 59f0f1001e5bc0149ae4636e27b8dbb7,
+    type: 3}
+  m_PrefabInstance: {fileID: 446368996}
+  m_PrefabAsset: {fileID: 0}
+  m_GameObject: {fileID: 0}
+  m_Enabled: 1
+  m_EditorHideFlags: 0
+  m_Script: {fileID: 11500000, guid: 625b0bff2986a40f9b53654ab09b9ab1, type: 3}
+  m_Name: 
+  m_EditorClassIdentifier: 
 --- !u!1 &451064375 stripped
 GameObject:
   m_CorrespondingSourceObject: {fileID: -466329591000292508, guid: c3bf8a0d45fa34b769c858087af285dd,
@@ -1998,93 +2007,6 @@
   m_Convex: 0
   m_CookingOptions: 30
   m_Mesh: {fileID: -8936622394817868014, guid: c3bf8a0d45fa34b769c858087af285dd, type: 3}
-<<<<<<< HEAD
---- !u!1001 &1983769311
-PrefabInstance:
-  m_ObjectHideFlags: 0
-  serializedVersion: 2
-  m_Modification:
-    serializedVersion: 3
-    m_TransformParent: {fileID: 0}
-    m_Modifications:
-    - target: {fileID: 272142642850873298, guid: 59f0f1001e5bc0149ae4636e27b8dbb7,
-        type: 3}
-      propertyPath: m_UseWorldSpace
-      value: 1
-      objectReference: {fileID: 0}
-    - target: {fileID: 4183845152399196969, guid: 59f0f1001e5bc0149ae4636e27b8dbb7,
-        type: 3}
-      propertyPath: m_LocalPosition.x
-      value: 0
-      objectReference: {fileID: 0}
-    - target: {fileID: 4183845152399196969, guid: 59f0f1001e5bc0149ae4636e27b8dbb7,
-        type: 3}
-      propertyPath: m_LocalPosition.y
-      value: 0
-      objectReference: {fileID: 0}
-    - target: {fileID: 4183845152399196969, guid: 59f0f1001e5bc0149ae4636e27b8dbb7,
-        type: 3}
-      propertyPath: m_LocalPosition.z
-      value: 0
-      objectReference: {fileID: 0}
-    - target: {fileID: 4183845152399196969, guid: 59f0f1001e5bc0149ae4636e27b8dbb7,
-        type: 3}
-      propertyPath: m_LocalRotation.w
-      value: 1
-      objectReference: {fileID: 0}
-    - target: {fileID: 4183845152399196969, guid: 59f0f1001e5bc0149ae4636e27b8dbb7,
-        type: 3}
-      propertyPath: m_LocalRotation.x
-      value: 0
-      objectReference: {fileID: 0}
-    - target: {fileID: 4183845152399196969, guid: 59f0f1001e5bc0149ae4636e27b8dbb7,
-        type: 3}
-      propertyPath: m_LocalRotation.y
-      value: 0
-      objectReference: {fileID: 0}
-    - target: {fileID: 4183845152399196969, guid: 59f0f1001e5bc0149ae4636e27b8dbb7,
-        type: 3}
-      propertyPath: m_LocalRotation.z
-      value: 0
-      objectReference: {fileID: 0}
-    - target: {fileID: 4183845152399196969, guid: 59f0f1001e5bc0149ae4636e27b8dbb7,
-        type: 3}
-      propertyPath: m_LocalEulerAnglesHint.x
-      value: 0
-      objectReference: {fileID: 0}
-    - target: {fileID: 4183845152399196969, guid: 59f0f1001e5bc0149ae4636e27b8dbb7,
-        type: 3}
-      propertyPath: m_LocalEulerAnglesHint.y
-      value: 0
-      objectReference: {fileID: 0}
-    - target: {fileID: 4183845152399196969, guid: 59f0f1001e5bc0149ae4636e27b8dbb7,
-        type: 3}
-      propertyPath: m_LocalEulerAnglesHint.z
-      value: 0
-      objectReference: {fileID: 0}
-    - target: {fileID: 7432217608763253666, guid: 59f0f1001e5bc0149ae4636e27b8dbb7,
-        type: 3}
-      propertyPath: m_Name
-      value: PlayerGestureCameraUI
-      objectReference: {fileID: 0}
-    m_RemovedComponents: []
-    m_RemovedGameObjects: []
-    m_AddedGameObjects: []
-    m_AddedComponents: []
-  m_SourcePrefab: {fileID: 100100000, guid: 59f0f1001e5bc0149ae4636e27b8dbb7, type: 3}
---- !u!114 &1983769312 stripped
-MonoBehaviour:
-  m_CorrespondingSourceObject: {fileID: 8744320001328329995, guid: 59f0f1001e5bc0149ae4636e27b8dbb7,
-    type: 3}
-  m_PrefabInstance: {fileID: 1983769311}
-  m_PrefabAsset: {fileID: 0}
-  m_GameObject: {fileID: 0}
-  m_Enabled: 1
-  m_EditorHideFlags: 0
-  m_Script: {fileID: 11500000, guid: 625b0bff2986a40f9b53654ab09b9ab1, type: 3}
-  m_Name: 
-  m_EditorClassIdentifier: 
-=======
 --- !u!1 &1977624527
 GameObject:
   m_ObjectHideFlags: 0
@@ -2116,7 +2038,6 @@
   m_Children: []
   m_Father: {fileID: 94889275}
   m_LocalEulerAnglesHint: {x: 0, y: 0, z: 0}
->>>>>>> 44d6a89a
 --- !u!1 &2011037831 stripped
 GameObject:
   m_CorrespondingSourceObject: {fileID: -7515429101286732190, guid: c3bf8a0d45fa34b769c858087af285dd,
@@ -2248,11 +2169,6 @@
   m_Roots:
   - {fileID: 256808334}
   - {fileID: 224069460}
-<<<<<<< HEAD
-  - {fileID: 160301385}
-  - {fileID: 248885758}
-  - {fileID: 1983769311}
-=======
   - {fileID: 446368996}
   - {fileID: 1724233991}
   - {fileID: 1645706455}
@@ -2260,4 +2176,5 @@
   - {fileID: 1679953587}
   - {fileID: 94889275}
   - {fileID: 104111397}
->>>>>>> 44d6a89a
+  - {fileID: 248885758}
+  - {fileID: 160301385}