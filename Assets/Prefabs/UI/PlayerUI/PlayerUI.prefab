--- conflicted
+++ resolved
@@ -1,142 +1,5 @@
 %YAML 1.1
 %TAG !u! tag:unity3d.com,2011:
---- !u!1 &455702460330166802
-GameObject:
-  m_ObjectHideFlags: 0
-  m_CorrespondingSourceObject: {fileID: 0}
-  m_PrefabInstance: {fileID: 0}
-  m_PrefabAsset: {fileID: 0}
-  serializedVersion: 6
-  m_Component:
-  - component: {fileID: 3321491378250388051}
-  - component: {fileID: 7797888457862446450}
-  - component: {fileID: 2666197687775531986}
-  - component: {fileID: 1288917616627298589}
-  m_Layer: 7
-  m_Name: SpellEnergyCamera
-  m_TagString: Untagged
-  m_Icon: {fileID: 0}
-  m_NavMeshLayer: 0
-  m_StaticEditorFlags: 0
-  m_IsActive: 1
---- !u!4 &3321491378250388051
-Transform:
-  m_ObjectHideFlags: 0
-  m_CorrespondingSourceObject: {fileID: 0}
-  m_PrefabInstance: {fileID: 0}
-  m_PrefabAsset: {fileID: 0}
-  m_GameObject: {fileID: 455702460330166802}
-  serializedVersion: 2
-  m_LocalRotation: {x: 0, y: 0, z: 0, w: 1}
-  m_LocalPosition: {x: 1.07, y: -1.08, z: -2.9237504}
-  m_LocalScale: {x: 1, y: 1, z: 1}
-  m_ConstrainProportionsScale: 0
-  m_Children: []
-  m_Father: {fileID: 1787114389335673363}
-  m_LocalEulerAnglesHint: {x: 0, y: 0, z: 0}
---- !u!20 &7797888457862446450
-Camera:
-  m_ObjectHideFlags: 0
-  m_CorrespondingSourceObject: {fileID: 0}
-  m_PrefabInstance: {fileID: 0}
-  m_PrefabAsset: {fileID: 0}
-  m_GameObject: {fileID: 455702460330166802}
-  m_Enabled: 1
-  serializedVersion: 2
-  m_ClearFlags: 4
-  m_BackGroundColor: {r: 0.19215687, g: 0.3019608, b: 0.4745098, a: 0}
-  m_projectionMatrixMode: 1
-  m_GateFitMode: 2
-  m_FOVAxisMode: 0
-  m_Iso: 200
-  m_ShutterSpeed: 0.005
-  m_Aperture: 16
-  m_FocusDistance: 10
-  m_FocalLength: 50
-  m_BladeCount: 5
-  m_Curvature: {x: 2, y: 11}
-  m_BarrelClipping: 0.25
-  m_Anamorphism: 0
-  m_SensorSize: {x: 36, y: 24}
-  m_LensShift: {x: 0, y: 0}
-  m_NormalizedViewPortRect:
-    serializedVersion: 2
-    x: 0
-    y: 0
-    width: 2
-    height: 1
-  near clip plane: 0.3
-  far clip plane: 100
-  field of view: 60
-  orthographic: 1
-  orthographic size: 5
-  m_Depth: 0
-  m_CullingMask:
-    serializedVersion: 2
-    m_Bits: 128
-  m_RenderingPath: -1
-  m_TargetTexture: {fileID: 8400000, guid: 3d578e23ae4b16346bc3d866f05ad3a1, type: 2}
-  m_TargetDisplay: 0
-  m_TargetEye: 3
-  m_HDR: 1
-  m_AllowMSAA: 1
-  m_AllowDynamicResolution: 0
-  m_ForceIntoRT: 0
-  m_OcclusionCulling: 1
-  m_StereoConvergence: 10
-  m_StereoSeparation: 0.022
---- !u!81 &2666197687775531986
-AudioListener:
-  m_ObjectHideFlags: 0
-  m_CorrespondingSourceObject: {fileID: 0}
-  m_PrefabInstance: {fileID: 0}
-  m_PrefabAsset: {fileID: 0}
-  m_GameObject: {fileID: 455702460330166802}
-  m_Enabled: 1
---- !u!114 &1288917616627298589
-MonoBehaviour:
-  m_ObjectHideFlags: 0
-  m_CorrespondingSourceObject: {fileID: 0}
-  m_PrefabInstance: {fileID: 0}
-  m_PrefabAsset: {fileID: 0}
-  m_GameObject: {fileID: 455702460330166802}
-  m_Enabled: 1
-  m_EditorHideFlags: 0
-  m_Script: {fileID: 11500000, guid: a79441f348de89743a2939f4d699eac1, type: 3}
-  m_Name: 
-  m_EditorClassIdentifier: 
-  m_RenderShadows: 1
-  m_RequiresDepthTextureOption: 2
-  m_RequiresOpaqueTextureOption: 2
-  m_CameraType: 0
-  m_Cameras: []
-  m_RendererIndex: -1
-  m_VolumeLayerMask:
-    serializedVersion: 2
-    m_Bits: 1
-  m_VolumeTrigger: {fileID: 0}
-  m_VolumeFrameworkUpdateModeOption: 2
-  m_RenderPostProcessing: 0
-  m_Antialiasing: 0
-  m_AntialiasingQuality: 2
-  m_StopNaN: 0
-  m_Dithering: 0
-  m_ClearDepth: 1
-  m_AllowXRRendering: 1
-  m_AllowHDROutput: 1
-  m_UseScreenCoordOverride: 0
-  m_ScreenSizeOverride: {x: 0, y: 0, z: 0, w: 0}
-  m_ScreenCoordScaleBias: {x: 0, y: 0, z: 0, w: 0}
-  m_RequiresDepthTexture: 0
-  m_RequiresColorTexture: 0
-  m_Version: 2
-  m_TaaSettings:
-    quality: 3
-    frameInfluence: 0.1
-    jitterScale: 1
-    mipBias: 0
-    varianceClampScale: 0.9
-    contrastAdaptiveSharpening: 0
 --- !u!1 &1575207263353647258
 GameObject:
   m_ObjectHideFlags: 0
@@ -172,9 +35,6 @@
   m_Children:
   - {fileID: 1958922975797671687}
   - {fileID: 7933500904070723624}
-  - {fileID: 8300616739954545746}
-  - {fileID: 1787114389335673363}
-  - {fileID: 571242014004212908}
   m_Father: {fileID: 0}
   m_LocalEulerAnglesHint: {x: 0, y: 0, z: 0}
   m_AnchorMin: {x: 0, y: 0}
@@ -259,109 +119,14 @@
   m_EditorClassIdentifier: 
   hpFill: {fileID: 7069986934296245081}
   fadeToBlack: {fileID: 4134197278646114912}
-<<<<<<< HEAD
-  energy1: {fileID: 0}
-  energy2: {fileID: 0}
-  energy3: {fileID: 0}
-  energy4: {fileID: 0}
-  energyLevel1: {fileID: 0}
-  energyLevel2: {fileID: 0}
-  energyLevel3: {fileID: 0}
-  energyLevel4: {fileID: 0}
---- !u!1 &1601779646806762645
-GameObject:
-=======
   anim: {fileID: 6147171678270623895}
 --- !u!95 &6147171678270623895
 Animator:
   serializedVersion: 7
->>>>>>> cb73e04a
-  m_ObjectHideFlags: 0
-  m_CorrespondingSourceObject: {fileID: 0}
-  m_PrefabInstance: {fileID: 0}
-  m_PrefabAsset: {fileID: 0}
-<<<<<<< HEAD
-  serializedVersion: 6
-  m_Component:
-  - component: {fileID: 614061759023919674}
-  - component: {fileID: 6623864049019870246}
-  m_Layer: 7
-  m_Name: Energy4
-  m_TagString: Untagged
-  m_Icon: {fileID: 0}
-  m_NavMeshLayer: 0
-  m_StaticEditorFlags: 0
-  m_IsActive: 1
---- !u!4 &614061759023919674
-Transform:
-  m_ObjectHideFlags: 0
-  m_CorrespondingSourceObject: {fileID: 0}
-  m_PrefabInstance: {fileID: 0}
-  m_PrefabAsset: {fileID: 0}
-  m_GameObject: {fileID: 1601779646806762645}
-  serializedVersion: 2
-  m_LocalRotation: {x: -0, y: -0, z: -0, w: 1}
-  m_LocalPosition: {x: -4.3107, y: 0.92999864, z: 5.7362494}
-  m_LocalScale: {x: 1.5930991, y: 1.5930991, z: 1.5930991}
-  m_ConstrainProportionsScale: 0
-  m_Children: []
-  m_Father: {fileID: 1787114389335673363}
-  m_LocalEulerAnglesHint: {x: 0, y: 0, z: 0}
---- !u!212 &6623864049019870246
-SpriteRenderer:
-  m_ObjectHideFlags: 0
-  m_CorrespondingSourceObject: {fileID: 0}
-  m_PrefabInstance: {fileID: 0}
-  m_PrefabAsset: {fileID: 0}
-  m_GameObject: {fileID: 1601779646806762645}
-  m_Enabled: 1
-  m_CastShadows: 0
-  m_ReceiveShadows: 0
-  m_DynamicOccludee: 1
-  m_StaticShadowCaster: 0
-  m_MotionVectors: 1
-  m_LightProbeUsage: 1
-  m_ReflectionProbeUsage: 1
-  m_RayTracingMode: 0
-  m_RayTraceProcedural: 0
-  m_RayTracingAccelStructBuildFlagsOverride: 0
-  m_RayTracingAccelStructBuildFlags: 1
-  m_RenderingLayerMask: 1
-  m_RendererPriority: 0
-  m_Materials:
-  - {fileID: 10754, guid: 0000000000000000f000000000000000, type: 0}
-  m_StaticBatchInfo:
-    firstSubMesh: 0
-    subMeshCount: 0
-  m_StaticBatchRoot: {fileID: 0}
-  m_ProbeAnchor: {fileID: 0}
-  m_LightProbeVolumeOverride: {fileID: 0}
-  m_ScaleInLightmap: 1
-  m_ReceiveGI: 1
-  m_PreserveUVs: 0
-  m_IgnoreNormalsForChartDetection: 0
-  m_ImportantGI: 0
-  m_StitchLightmapSeams: 1
-  m_SelectedEditorRenderState: 0
-  m_MinimumChartSize: 4
-  m_AutoUVMaxDistance: 0.5
-  m_AutoUVMaxAngle: 89
-  m_LightmapParameters: {fileID: 0}
-  m_SortingLayerID: 0
-  m_SortingLayer: 0
-  m_SortingOrder: 0
-  m_Sprite: {fileID: 21300000, guid: 7fa8de96fbaf74c8bb2a0a867c87cddd, type: 3}
-  m_Color: {r: 1, g: 1, b: 1, a: 1}
-  m_FlipX: 0
-  m_FlipY: 0
-  m_DrawMode: 0
-  m_Size: {x: 3.39, y: 1.18}
-  m_AdaptiveModeThreshold: 0.5
-  m_SpriteTileMode: 0
-  m_WasSpriteAssigned: 1
-  m_MaskInteraction: 0
-  m_SpriteSortPoint: 0
-=======
+  m_ObjectHideFlags: 0
+  m_CorrespondingSourceObject: {fileID: 0}
+  m_PrefabInstance: {fileID: 0}
+  m_PrefabAsset: {fileID: 0}
   m_GameObject: {fileID: 1575207263353647258}
   m_Enabled: 1
   m_Avatar: {fileID: 0}
@@ -377,7 +142,6 @@
   m_AllowConstantClipSamplingOptimization: 1
   m_KeepAnimatorStateOnDisable: 0
   m_WriteDefaultValuesOnDisable: 0
->>>>>>> cb73e04a
 --- !u!1 &2030572098303608232
 GameObject:
   m_ObjectHideFlags: 0
@@ -490,178 +254,6 @@
   m_AnchoredPosition: {x: 298, y: -50}
   m_SizeDelta: {x: 100, y: 100}
   m_Pivot: {x: 0.5, y: 0.5}
---- !u!1 &2616582137899328095
-GameObject:
-  m_ObjectHideFlags: 0
-  m_CorrespondingSourceObject: {fileID: 0}
-  m_PrefabInstance: {fileID: 0}
-  m_PrefabAsset: {fileID: 0}
-  serializedVersion: 6
-  m_Component:
-  - component: {fileID: 2564211031528846862}
-  - component: {fileID: 3765738520692475446}
-  m_Layer: 7
-  m_Name: Energy3
-  m_TagString: Untagged
-  m_Icon: {fileID: 0}
-  m_NavMeshLayer: 0
-  m_StaticEditorFlags: 0
-  m_IsActive: 1
---- !u!4 &2564211031528846862
-Transform:
-  m_ObjectHideFlags: 0
-  m_CorrespondingSourceObject: {fileID: 0}
-  m_PrefabInstance: {fileID: 0}
-  m_PrefabAsset: {fileID: 0}
-  m_GameObject: {fileID: 2616582137899328095}
-  serializedVersion: 2
-  m_LocalRotation: {x: -0, y: -0, z: -0, w: 1}
-  m_LocalPosition: {x: 1.0450997, y: 0.92999864, z: 5.7362494}
-  m_LocalScale: {x: 1.5930991, y: 1.5930991, z: 1.5930991}
-  m_ConstrainProportionsScale: 0
-  m_Children: []
-  m_Father: {fileID: 1787114389335673363}
-  m_LocalEulerAnglesHint: {x: 0, y: 0, z: 0}
---- !u!212 &3765738520692475446
-SpriteRenderer:
-  m_ObjectHideFlags: 0
-  m_CorrespondingSourceObject: {fileID: 0}
-  m_PrefabInstance: {fileID: 0}
-  m_PrefabAsset: {fileID: 0}
-  m_GameObject: {fileID: 2616582137899328095}
-  m_Enabled: 1
-  m_CastShadows: 0
-  m_ReceiveShadows: 0
-  m_DynamicOccludee: 1
-  m_StaticShadowCaster: 0
-  m_MotionVectors: 1
-  m_LightProbeUsage: 1
-  m_ReflectionProbeUsage: 1
-  m_RayTracingMode: 0
-  m_RayTraceProcedural: 0
-  m_RayTracingAccelStructBuildFlagsOverride: 0
-  m_RayTracingAccelStructBuildFlags: 1
-  m_RenderingLayerMask: 1
-  m_RendererPriority: 0
-  m_Materials:
-  - {fileID: 10754, guid: 0000000000000000f000000000000000, type: 0}
-  m_StaticBatchInfo:
-    firstSubMesh: 0
-    subMeshCount: 0
-  m_StaticBatchRoot: {fileID: 0}
-  m_ProbeAnchor: {fileID: 0}
-  m_LightProbeVolumeOverride: {fileID: 0}
-  m_ScaleInLightmap: 1
-  m_ReceiveGI: 1
-  m_PreserveUVs: 0
-  m_IgnoreNormalsForChartDetection: 0
-  m_ImportantGI: 0
-  m_StitchLightmapSeams: 1
-  m_SelectedEditorRenderState: 0
-  m_MinimumChartSize: 4
-  m_AutoUVMaxDistance: 0.5
-  m_AutoUVMaxAngle: 89
-  m_LightmapParameters: {fileID: 0}
-  m_SortingLayerID: 0
-  m_SortingLayer: 0
-  m_SortingOrder: 0
-  m_Sprite: {fileID: 21300000, guid: 7fa8de96fbaf74c8bb2a0a867c87cddd, type: 3}
-  m_Color: {r: 1, g: 1, b: 1, a: 1}
-  m_FlipX: 0
-  m_FlipY: 0
-  m_DrawMode: 0
-  m_Size: {x: 3.39, y: 1.18}
-  m_AdaptiveModeThreshold: 0.5
-  m_SpriteTileMode: 0
-  m_WasSpriteAssigned: 1
-  m_MaskInteraction: 0
-  m_SpriteSortPoint: 0
---- !u!1 &2756681536863502800
-GameObject:
-  m_ObjectHideFlags: 0
-  m_CorrespondingSourceObject: {fileID: 0}
-  m_PrefabInstance: {fileID: 0}
-  m_PrefabAsset: {fileID: 0}
-  serializedVersion: 6
-  m_Component:
-  - component: {fileID: 3276461394268951458}
-  - component: {fileID: 9105981462060421630}
-  m_Layer: 7
-  m_Name: circle
-  m_TagString: Untagged
-  m_Icon: {fileID: 0}
-  m_NavMeshLayer: 0
-  m_StaticEditorFlags: 0
-  m_IsActive: 1
---- !u!4 &3276461394268951458
-Transform:
-  m_ObjectHideFlags: 0
-  m_CorrespondingSourceObject: {fileID: 0}
-  m_PrefabInstance: {fileID: 0}
-  m_PrefabAsset: {fileID: 0}
-  m_GameObject: {fileID: 2756681536863502800}
-  serializedVersion: 2
-  m_LocalRotation: {x: -0, y: -0, z: -0, w: 1}
-  m_LocalPosition: {x: 17.4196, y: 0.94829863, z: 5.75}
-  m_LocalScale: {x: 3, y: 3, z: 2}
-  m_ConstrainProportionsScale: 0
-  m_Children: []
-  m_Father: {fileID: 1787114389335673363}
-  m_LocalEulerAnglesHint: {x: 0, y: 0, z: 0}
---- !u!212 &9105981462060421630
-SpriteRenderer:
-  m_ObjectHideFlags: 0
-  m_CorrespondingSourceObject: {fileID: 0}
-  m_PrefabInstance: {fileID: 0}
-  m_PrefabAsset: {fileID: 0}
-  m_GameObject: {fileID: 2756681536863502800}
-  m_Enabled: 1
-  m_CastShadows: 0
-  m_ReceiveShadows: 0
-  m_DynamicOccludee: 1
-  m_StaticShadowCaster: 0
-  m_MotionVectors: 1
-  m_LightProbeUsage: 1
-  m_ReflectionProbeUsage: 1
-  m_RayTracingMode: 0
-  m_RayTraceProcedural: 0
-  m_RayTracingAccelStructBuildFlagsOverride: 0
-  m_RayTracingAccelStructBuildFlags: 1
-  m_RenderingLayerMask: 1
-  m_RendererPriority: 0
-  m_Materials:
-  - {fileID: 10754, guid: 0000000000000000f000000000000000, type: 0}
-  m_StaticBatchInfo:
-    firstSubMesh: 0
-    subMeshCount: 0
-  m_StaticBatchRoot: {fileID: 0}
-  m_ProbeAnchor: {fileID: 0}
-  m_LightProbeVolumeOverride: {fileID: 0}
-  m_ScaleInLightmap: 1
-  m_ReceiveGI: 1
-  m_PreserveUVs: 0
-  m_IgnoreNormalsForChartDetection: 0
-  m_ImportantGI: 0
-  m_StitchLightmapSeams: 1
-  m_SelectedEditorRenderState: 0
-  m_MinimumChartSize: 4
-  m_AutoUVMaxDistance: 0.5
-  m_AutoUVMaxAngle: 89
-  m_LightmapParameters: {fileID: 0}
-  m_SortingLayerID: 0
-  m_SortingLayer: 0
-  m_SortingOrder: 0
-  m_Sprite: {fileID: 21300000, guid: 9858b57aa3ce144108f5cf4a64ff5abd, type: 3}
-  m_Color: {r: 1, g: 1, b: 1, a: 1}
-  m_FlipX: 0
-  m_FlipY: 0
-  m_DrawMode: 0
-  m_Size: {x: 1.64, y: 1.62}
-  m_AdaptiveModeThreshold: 0.5
-  m_SpriteTileMode: 0
-  m_WasSpriteAssigned: 1
-  m_MaskInteraction: 0
-  m_SpriteSortPoint: 0
 --- !u!1 &4134197278646114912
 GameObject:
   m_ObjectHideFlags: 0
@@ -751,92 +343,6 @@
   m_Name: 
   m_EditorClassIdentifier: 
   fadeInImmediately: 1
---- !u!1 &4793696866004600617
-GameObject:
-  m_ObjectHideFlags: 0
-  m_CorrespondingSourceObject: {fileID: 0}
-  m_PrefabInstance: {fileID: 0}
-  m_PrefabAsset: {fileID: 0}
-  serializedVersion: 6
-  m_Component:
-  - component: {fileID: 1095901833935878691}
-  - component: {fileID: 1660823697570238813}
-  m_Layer: 7
-  m_Name: Energy2
-  m_TagString: Untagged
-  m_Icon: {fileID: 0}
-  m_NavMeshLayer: 0
-  m_StaticEditorFlags: 0
-  m_IsActive: 1
---- !u!4 &1095901833935878691
-Transform:
-  m_ObjectHideFlags: 0
-  m_CorrespondingSourceObject: {fileID: 0}
-  m_PrefabInstance: {fileID: 0}
-  m_PrefabAsset: {fileID: 0}
-  m_GameObject: {fileID: 4793696866004600617}
-  serializedVersion: 2
-  m_LocalRotation: {x: -0, y: -0, z: -0, w: 1}
-  m_LocalPosition: {x: 6.39, y: 0.93, z: 5.7362494}
-  m_LocalScale: {x: 1.5930991, y: 1.5930991, z: 1.5930991}
-  m_ConstrainProportionsScale: 0
-  m_Children: []
-  m_Father: {fileID: 1787114389335673363}
-  m_LocalEulerAnglesHint: {x: 0, y: 0, z: 0}
---- !u!212 &1660823697570238813
-SpriteRenderer:
-  m_ObjectHideFlags: 0
-  m_CorrespondingSourceObject: {fileID: 0}
-  m_PrefabInstance: {fileID: 0}
-  m_PrefabAsset: {fileID: 0}
-  m_GameObject: {fileID: 4793696866004600617}
-  m_Enabled: 1
-  m_CastShadows: 0
-  m_ReceiveShadows: 0
-  m_DynamicOccludee: 1
-  m_StaticShadowCaster: 0
-  m_MotionVectors: 1
-  m_LightProbeUsage: 1
-  m_ReflectionProbeUsage: 1
-  m_RayTracingMode: 0
-  m_RayTraceProcedural: 0
-  m_RayTracingAccelStructBuildFlagsOverride: 0
-  m_RayTracingAccelStructBuildFlags: 1
-  m_RenderingLayerMask: 1
-  m_RendererPriority: 0
-  m_Materials:
-  - {fileID: 10754, guid: 0000000000000000f000000000000000, type: 0}
-  m_StaticBatchInfo:
-    firstSubMesh: 0
-    subMeshCount: 0
-  m_StaticBatchRoot: {fileID: 0}
-  m_ProbeAnchor: {fileID: 0}
-  m_LightProbeVolumeOverride: {fileID: 0}
-  m_ScaleInLightmap: 1
-  m_ReceiveGI: 1
-  m_PreserveUVs: 0
-  m_IgnoreNormalsForChartDetection: 0
-  m_ImportantGI: 0
-  m_StitchLightmapSeams: 1
-  m_SelectedEditorRenderState: 0
-  m_MinimumChartSize: 4
-  m_AutoUVMaxDistance: 0.5
-  m_AutoUVMaxAngle: 89
-  m_LightmapParameters: {fileID: 0}
-  m_SortingLayerID: 0
-  m_SortingLayer: 0
-  m_SortingOrder: 0
-  m_Sprite: {fileID: 21300000, guid: 7fa8de96fbaf74c8bb2a0a867c87cddd, type: 3}
-  m_Color: {r: 1, g: 1, b: 1, a: 1}
-  m_FlipX: 0
-  m_FlipY: 0
-  m_DrawMode: 0
-  m_Size: {x: 3.39, y: 1.18}
-  m_AdaptiveModeThreshold: 0.5
-  m_SpriteTileMode: 0
-  m_WasSpriteAssigned: 1
-  m_MaskInteraction: 0
-  m_SpriteSortPoint: 0
 --- !u!1 &5242871550364701692
 GameObject:
   m_ObjectHideFlags: 0
@@ -911,274 +417,4 @@
   m_FillClockwise: 1
   m_FillOrigin: 0
   m_UseSpriteMesh: 0
-  m_PixelsPerUnitMultiplier: 1
---- !u!1 &6138463447559858366
-GameObject:
-  m_ObjectHideFlags: 0
-  m_CorrespondingSourceObject: {fileID: 0}
-  m_PrefabInstance: {fileID: 0}
-  m_PrefabAsset: {fileID: 0}
-  serializedVersion: 6
-  m_Component:
-  - component: {fileID: 1787114389335673363}
-  m_Layer: 7
-  m_Name: SpellEnergy
-  m_TagString: Untagged
-  m_Icon: {fileID: 0}
-  m_NavMeshLayer: 0
-  m_StaticEditorFlags: 0
-  m_IsActive: 1
---- !u!4 &1787114389335673363
-Transform:
-  m_ObjectHideFlags: 0
-  m_CorrespondingSourceObject: {fileID: 0}
-  m_PrefabInstance: {fileID: 0}
-  m_PrefabAsset: {fileID: 0}
-  m_GameObject: {fileID: 6138463447559858366}
-  serializedVersion: 2
-  m_LocalRotation: {x: -0, y: -0, z: -0, w: 1}
-  m_LocalPosition: {x: -962.4385, y: -446.98358, z: 2.9237504}
-  m_LocalScale: {x: 1, y: 1, z: 1}
-  m_ConstrainProportionsScale: 0
-  m_Children:
-  - {fileID: 1203328761773490741}
-  - {fileID: 1095901833935878691}
-  - {fileID: 2564211031528846862}
-  - {fileID: 614061759023919674}
-  - {fileID: 3276461394268951458}
-  - {fileID: 3321491378250388051}
-  m_Father: {fileID: 6011353067379593009}
-  m_LocalEulerAnglesHint: {x: 0, y: 0, z: 0}
---- !u!1 &6425756689057091498
-GameObject:
-  m_ObjectHideFlags: 0
-  m_CorrespondingSourceObject: {fileID: 0}
-  m_PrefabInstance: {fileID: 0}
-  m_PrefabAsset: {fileID: 0}
-  serializedVersion: 6
-  m_Component:
-  - component: {fileID: 1203328761773490741}
-  - component: {fileID: 2191916267035998083}
-  m_Layer: 7
-  m_Name: Energy1
-  m_TagString: Untagged
-  m_Icon: {fileID: 0}
-  m_NavMeshLayer: 0
-  m_StaticEditorFlags: 0
-  m_IsActive: 1
---- !u!4 &1203328761773490741
-Transform:
-  m_ObjectHideFlags: 0
-  m_CorrespondingSourceObject: {fileID: 0}
-  m_PrefabInstance: {fileID: 0}
-  m_PrefabAsset: {fileID: 0}
-  m_GameObject: {fileID: 6425756689057091498}
-  serializedVersion: 2
-  m_LocalRotation: {x: -0, y: -0, z: -0, w: 1}
-  m_LocalPosition: {x: 11.7404, y: 0.9302986, z: 5.7362494}
-  m_LocalScale: {x: 1.5930991, y: 1.5930991, z: 1.5930991}
-  m_ConstrainProportionsScale: 0
-  m_Children: []
-  m_Father: {fileID: 1787114389335673363}
-  m_LocalEulerAnglesHint: {x: 0, y: 0, z: 0}
---- !u!212 &2191916267035998083
-SpriteRenderer:
-  m_ObjectHideFlags: 0
-  m_CorrespondingSourceObject: {fileID: 0}
-  m_PrefabInstance: {fileID: 0}
-  m_PrefabAsset: {fileID: 0}
-  m_GameObject: {fileID: 6425756689057091498}
-  m_Enabled: 1
-  m_CastShadows: 0
-  m_ReceiveShadows: 0
-  m_DynamicOccludee: 1
-  m_StaticShadowCaster: 0
-  m_MotionVectors: 1
-  m_LightProbeUsage: 1
-  m_ReflectionProbeUsage: 1
-  m_RayTracingMode: 0
-  m_RayTraceProcedural: 0
-  m_RayTracingAccelStructBuildFlagsOverride: 0
-  m_RayTracingAccelStructBuildFlags: 1
-  m_RenderingLayerMask: 1
-  m_RendererPriority: 0
-  m_Materials:
-  - {fileID: 10754, guid: 0000000000000000f000000000000000, type: 0}
-  m_StaticBatchInfo:
-    firstSubMesh: 0
-    subMeshCount: 0
-  m_StaticBatchRoot: {fileID: 0}
-  m_ProbeAnchor: {fileID: 0}
-  m_LightProbeVolumeOverride: {fileID: 0}
-  m_ScaleInLightmap: 1
-  m_ReceiveGI: 1
-  m_PreserveUVs: 0
-  m_IgnoreNormalsForChartDetection: 0
-  m_ImportantGI: 0
-  m_StitchLightmapSeams: 1
-  m_SelectedEditorRenderState: 0
-  m_MinimumChartSize: 4
-  m_AutoUVMaxDistance: 0.5
-  m_AutoUVMaxAngle: 89
-  m_LightmapParameters: {fileID: 0}
-  m_SortingLayerID: 0
-  m_SortingLayer: 0
-  m_SortingOrder: 0
-  m_Sprite: {fileID: 21300000, guid: 7fa8de96fbaf74c8bb2a0a867c87cddd, type: 3}
-  m_Color: {r: 1, g: 1, b: 1, a: 1}
-  m_FlipX: 0
-  m_FlipY: 0
-  m_DrawMode: 0
-  m_Size: {x: 3.39, y: 1.18}
-  m_AdaptiveModeThreshold: 0.5
-  m_SpriteTileMode: 0
-  m_WasSpriteAssigned: 1
-  m_MaskInteraction: 0
-  m_SpriteSortPoint: 0
---- !u!1 &8039410943450115339
-GameObject:
-  m_ObjectHideFlags: 0
-  m_CorrespondingSourceObject: {fileID: 0}
-  m_PrefabInstance: {fileID: 0}
-  m_PrefabAsset: {fileID: 0}
-  serializedVersion: 6
-  m_Component:
-  - component: {fileID: 571242014004212908}
-  - component: {fileID: 3405082314517429124}
-  - component: {fileID: 1723533630913078385}
-  m_Layer: 5
-  m_Name: EnergyTimer
-  m_TagString: Untagged
-  m_Icon: {fileID: 0}
-  m_NavMeshLayer: 0
-  m_StaticEditorFlags: 0
-  m_IsActive: 1
---- !u!224 &571242014004212908
-RectTransform:
-  m_ObjectHideFlags: 0
-  m_CorrespondingSourceObject: {fileID: 0}
-  m_PrefabInstance: {fileID: 0}
-  m_PrefabAsset: {fileID: 0}
-  m_GameObject: {fileID: 8039410943450115339}
-  m_LocalRotation: {x: 0, y: 0, z: 0, w: 1}
-  m_LocalPosition: {x: 0, y: 0, z: 0}
-  m_LocalScale: {x: 1, y: 1, z: 1}
-  m_ConstrainProportionsScale: 0
-  m_Children: []
-  m_Father: {fileID: 6011353067379593009}
-  m_LocalEulerAnglesHint: {x: 0, y: 0, z: 0}
-  m_AnchorMin: {x: 0.5, y: 0.5}
-  m_AnchorMax: {x: 0.5, y: 0.5}
-  m_AnchoredPosition: {x: 0, y: 0}
-  m_SizeDelta: {x: 100, y: 100}
-  m_Pivot: {x: 0.5, y: 0.5}
---- !u!222 &3405082314517429124
-CanvasRenderer:
-  m_ObjectHideFlags: 0
-  m_CorrespondingSourceObject: {fileID: 0}
-  m_PrefabInstance: {fileID: 0}
-  m_PrefabAsset: {fileID: 0}
-  m_GameObject: {fileID: 8039410943450115339}
-  m_CullTransparentMesh: 1
---- !u!114 &1723533630913078385
-MonoBehaviour:
-  m_ObjectHideFlags: 0
-  m_CorrespondingSourceObject: {fileID: 0}
-  m_PrefabInstance: {fileID: 0}
-  m_PrefabAsset: {fileID: 0}
-  m_GameObject: {fileID: 8039410943450115339}
-  m_Enabled: 1
-  m_EditorHideFlags: 0
-  m_Script: {fileID: 11500000, guid: fe87c0e1cc204ed48ad3b37840f39efc, type: 3}
-  m_Name: 
-  m_EditorClassIdentifier: 
-  m_Material: {fileID: 0}
-  m_Color: {r: 1, g: 1, b: 1, a: 1}
-  m_RaycastTarget: 1
-  m_RaycastPadding: {x: 0, y: 0, z: 0, w: 0}
-  m_Maskable: 1
-  m_OnCullStateChanged:
-    m_PersistentCalls:
-      m_Calls: []
-  m_Sprite: {fileID: 0}
-  m_Type: 0
-  m_PreserveAspect: 0
-  m_FillCenter: 1
-  m_FillMethod: 4
-  m_FillAmount: 1
-  m_FillClockwise: 1
-  m_FillOrigin: 0
-  m_UseSpriteMesh: 0
-  m_PixelsPerUnitMultiplier: 1
---- !u!1 &8744894971708120818
-GameObject:
-  m_ObjectHideFlags: 0
-  m_CorrespondingSourceObject: {fileID: 0}
-  m_PrefabInstance: {fileID: 0}
-  m_PrefabAsset: {fileID: 0}
-  serializedVersion: 6
-  m_Component:
-  - component: {fileID: 8300616739954545746}
-  - component: {fileID: 5782173293870110594}
-  - component: {fileID: 4906777393229936799}
-  m_Layer: 5
-  m_Name: SpellEnergyUI
-  m_TagString: Untagged
-  m_Icon: {fileID: 0}
-  m_NavMeshLayer: 0
-  m_StaticEditorFlags: 0
-  m_IsActive: 1
---- !u!224 &8300616739954545746
-RectTransform:
-  m_ObjectHideFlags: 0
-  m_CorrespondingSourceObject: {fileID: 0}
-  m_PrefabInstance: {fileID: 0}
-  m_PrefabAsset: {fileID: 0}
-  m_GameObject: {fileID: 8744894971708120818}
-  m_LocalRotation: {x: 0, y: 0, z: 0, w: 1}
-  m_LocalPosition: {x: 0, y: 0, z: 0}
-  m_LocalScale: {x: 1, y: 1, z: 1}
-  m_ConstrainProportionsScale: 0
-  m_Children: []
-  m_Father: {fileID: 6011353067379593009}
-  m_LocalEulerAnglesHint: {x: 0, y: 0, z: 0}
-  m_AnchorMin: {x: 1, y: 1}
-  m_AnchorMax: {x: 1, y: 1}
-  m_AnchoredPosition: {x: -512, y: -128.5}
-  m_SizeDelta: {x: 1024, y: 256}
-  m_Pivot: {x: 0.5, y: 0.5}
---- !u!222 &5782173293870110594
-CanvasRenderer:
-  m_ObjectHideFlags: 0
-  m_CorrespondingSourceObject: {fileID: 0}
-  m_PrefabInstance: {fileID: 0}
-  m_PrefabAsset: {fileID: 0}
-  m_GameObject: {fileID: 8744894971708120818}
-  m_CullTransparentMesh: 1
---- !u!114 &4906777393229936799
-MonoBehaviour:
-  m_ObjectHideFlags: 0
-  m_CorrespondingSourceObject: {fileID: 0}
-  m_PrefabInstance: {fileID: 0}
-  m_PrefabAsset: {fileID: 0}
-  m_GameObject: {fileID: 8744894971708120818}
-  m_Enabled: 1
-  m_EditorHideFlags: 0
-  m_Script: {fileID: 11500000, guid: 1344c3c82d62a2a41a3576d8abb8e3ea, type: 3}
-  m_Name: 
-  m_EditorClassIdentifier: 
-  m_Material: {fileID: 0}
-  m_Color: {r: 1, g: 1, b: 1, a: 1}
-  m_RaycastTarget: 1
-  m_RaycastPadding: {x: 0, y: 0, z: 0, w: 0}
-  m_Maskable: 1
-  m_OnCullStateChanged:
-    m_PersistentCalls:
-      m_Calls: []
-  m_Texture: {fileID: 8400000, guid: 3d578e23ae4b16346bc3d866f05ad3a1, type: 2}
-  m_UVRect:
-    serializedVersion: 2
-    x: 0
-    y: 0
-    width: 1
-    height: 1+  m_PixelsPerUnitMultiplier: 1