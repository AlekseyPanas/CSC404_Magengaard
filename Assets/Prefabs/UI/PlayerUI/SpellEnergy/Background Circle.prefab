%YAML 1.1
%TAG !u! tag:unity3d.com,2011:
--- !u!1 &6715466662595909670
GameObject:
  m_ObjectHideFlags: 0
  m_CorrespondingSourceObject: {fileID: 0}
  m_PrefabInstance: {fileID: 0}
  m_PrefabAsset: {fileID: 0}
  serializedVersion: 6
  m_Component:
  - component: {fileID: 5818452018471848881}
  - component: {fileID: 5467241256321858369}
  - component: {fileID: 1342989747412821289}
  m_Layer: 7
  m_Name: Background Circle
  m_TagString: Untagged
  m_Icon: {fileID: 0}
  m_NavMeshLayer: 0
  m_StaticEditorFlags: 0
  m_IsActive: 1
--- !u!4 &5818452018471848881
Transform:
  m_ObjectHideFlags: 0
  m_CorrespondingSourceObject: {fileID: 0}
  m_PrefabInstance: {fileID: 0}
  m_PrefabAsset: {fileID: 0}
  m_GameObject: {fileID: 6715466662595909670}
  serializedVersion: 2
  m_LocalRotation: {x: 0, y: 0, z: 0, w: 1}
  m_LocalPosition: {x: 0, y: 0, z: 0}
  m_LocalScale: {x: 0.7, y: 0.7, z: 0.7}
  m_ConstrainProportionsScale: 0
  m_Children:
  - {fileID: 3271681975266234564}
  - {fileID: 3680250513742380668}
  - {fileID: 8450538414340830000}
  m_Father: {fileID: 0}
  m_LocalEulerAnglesHint: {x: 0, y: 0, z: 0}
--- !u!198 &5467241256321858369
ParticleSystem:
  m_ObjectHideFlags: 0
  m_CorrespondingSourceObject: {fileID: 0}
  m_PrefabInstance: {fileID: 0}
  m_PrefabAsset: {fileID: 0}
  m_GameObject: {fileID: 6715466662595909670}
  serializedVersion: 8
  lengthInSec: 5
  simulationSpeed: 1
  stopAction: 0
  cullingMode: 0
  ringBufferMode: 0
  ringBufferLoopRange: {x: 0, y: 1}
  emitterVelocityMode: 1
  looping: 1
  prewarm: 0
  playOnAwake: 1
  useUnscaledTime: 0
  autoRandomSeed: 1
  startDelay:
    serializedVersion: 2
    minMaxState: 0
    scalar: 0
    minScalar: 0
    maxCurve:
      serializedVersion: 2
      m_Curve:
      - serializedVersion: 3
        time: 0
        value: 0
        inSlope: 0
        outSlope: 0
        tangentMode: 0
        weightedMode: 0
        inWeight: 0.33333334
        outWeight: 0.33333334
      - serializedVersion: 3
        time: 1
        value: 0
        inSlope: 0
        outSlope: 0
        tangentMode: 0
        weightedMode: 0
        inWeight: 0.33333334
        outWeight: 0.33333334
      m_PreInfinity: 2
      m_PostInfinity: 2
      m_RotationOrder: 4
    minCurve:
      serializedVersion: 2
      m_Curve:
      - serializedVersion: 3
        time: 0
        value: 0
        inSlope: 0
        outSlope: 0
        tangentMode: 0
        weightedMode: 0
        inWeight: 0.33333334
        outWeight: 0.33333334
      - serializedVersion: 3
        time: 1
        value: 0
        inSlope: 0
        outSlope: 0
        tangentMode: 0
        weightedMode: 0
        inWeight: 0.33333334
        outWeight: 0.33333334
      m_PreInfinity: 2
      m_PostInfinity: 2
      m_RotationOrder: 4
  moveWithTransform: 0
  moveWithCustomTransform: {fileID: 0}
  scalingMode: 1
  randomSeed: 0
  InitialModule:
    serializedVersion: 3
    enabled: 1
    startLifetime:
      serializedVersion: 2
      minMaxState: 0
      scalar: 5
      minScalar: 5
      maxCurve:
        serializedVersion: 2
        m_Curve:
        - serializedVersion: 3
          time: 0
          value: 1
          inSlope: 0
          outSlope: 0
          tangentMode: 0
          weightedMode: 0
          inWeight: 0.33333334
          outWeight: 0.33333334
        - serializedVersion: 3
          time: 1
          value: 1
          inSlope: 0
          outSlope: 0
          tangentMode: 0
          weightedMode: 0
          inWeight: 0.33333334
          outWeight: 0.33333334
        m_PreInfinity: 2
        m_PostInfinity: 2
        m_RotationOrder: 4
      minCurve:
        serializedVersion: 2
        m_Curve:
        - serializedVersion: 3
          time: 0
          value: 1
          inSlope: 0
          outSlope: 0
          tangentMode: 0
          weightedMode: 0
          inWeight: 0.33333334
          outWeight: 0.33333334
        - serializedVersion: 3
          time: 1
          value: 1
          inSlope: 0
          outSlope: 0
          tangentMode: 0
          weightedMode: 0
          inWeight: 0.33333334
          outWeight: 0.33333334
        m_PreInfinity: 2
        m_PostInfinity: 2
        m_RotationOrder: 4
    startSpeed:
      serializedVersion: 2
      minMaxState: 0
      scalar: 5
      minScalar: 5
      maxCurve:
        serializedVersion: 2
        m_Curve:
        - serializedVersion: 3
          time: 0
          value: 1
          inSlope: 0
          outSlope: 0
          tangentMode: 0
          weightedMode: 0
          inWeight: 0.33333334
          outWeight: 0.33333334
        - serializedVersion: 3
          time: 1
          value: 1
          inSlope: 0
          outSlope: 0
          tangentMode: 0
          weightedMode: 0
          inWeight: 0.33333334
          outWeight: 0.33333334
        m_PreInfinity: 2
        m_PostInfinity: 2
        m_RotationOrder: 4
      minCurve:
        serializedVersion: 2
        m_Curve:
        - serializedVersion: 3
          time: 0
          value: 1
          inSlope: 0
          outSlope: 0
          tangentMode: 0
          weightedMode: 0
          inWeight: 0.33333334
          outWeight: 0.33333334
        - serializedVersion: 3
          time: 1
          value: 1
          inSlope: 0
          outSlope: 0
          tangentMode: 0
          weightedMode: 0
          inWeight: 0.33333334
          outWeight: 0.33333334
        m_PreInfinity: 2
        m_PostInfinity: 2
        m_RotationOrder: 4
    startColor:
      serializedVersion: 2
      minMaxState: 0
      minColor: {r: 1, g: 1, b: 1, a: 1}
<<<<<<< HEAD
      maxColor: {r: 1, g: 0.3019608, b: 0, a: 1}
=======
      maxColor: {r: 0, g: 0.33333334, b: 1, a: 1}
>>>>>>> c66794a5
      maxGradient:
        serializedVersion: 2
        key0: {r: 1, g: 1, b: 1, a: 1}
        key1: {r: 1, g: 1, b: 1, a: 1}
        key2: {r: 0, g: 0, b: 0, a: 0}
        key3: {r: 0, g: 0, b: 0, a: 0}
        key4: {r: 0, g: 0, b: 0, a: 0}
        key5: {r: 0, g: 0, b: 0, a: 0}
        key6: {r: 0, g: 0, b: 0, a: 0}
        key7: {r: 0, g: 0, b: 0, a: 0}
        ctime0: 0
        ctime1: 65535
        ctime2: 0
        ctime3: 0
        ctime4: 0
        ctime5: 0
        ctime6: 0
        ctime7: 0
        atime0: 0
        atime1: 65535
        atime2: 0
        atime3: 0
        atime4: 0
        atime5: 0
        atime6: 0
        atime7: 0
        m_Mode: 0
        m_ColorSpace: -1
        m_NumColorKeys: 2
        m_NumAlphaKeys: 2
      minGradient:
        serializedVersion: 2
        key0: {r: 1, g: 1, b: 1, a: 1}
        key1: {r: 1, g: 1, b: 1, a: 1}
        key2: {r: 0, g: 0, b: 0, a: 0}
        key3: {r: 0, g: 0, b: 0, a: 0}
        key4: {r: 0, g: 0, b: 0, a: 0}
        key5: {r: 0, g: 0, b: 0, a: 0}
        key6: {r: 0, g: 0, b: 0, a: 0}
        key7: {r: 0, g: 0, b: 0, a: 0}
        ctime0: 0
        ctime1: 65535
        ctime2: 0
        ctime3: 0
        ctime4: 0
        ctime5: 0
        ctime6: 0
        ctime7: 0
        atime0: 0
        atime1: 65535
        atime2: 0
        atime3: 0
        atime4: 0
        atime5: 0
        atime6: 0
        atime7: 0
        m_Mode: 0
        m_ColorSpace: -1
        m_NumColorKeys: 2
        m_NumAlphaKeys: 2
    startSize:
      serializedVersion: 2
      minMaxState: 0
      scalar: 1
      minScalar: 1
      maxCurve:
        serializedVersion: 2
        m_Curve:
        - serializedVersion: 3
          time: 0
          value: 1
          inSlope: 0
          outSlope: 0
          tangentMode: 0
          weightedMode: 0
          inWeight: 0.33333334
          outWeight: 0.33333334
        - serializedVersion: 3
          time: 1
          value: 1
          inSlope: 0
          outSlope: 0
          tangentMode: 0
          weightedMode: 0
          inWeight: 0.33333334
          outWeight: 0.33333334
        m_PreInfinity: 2
        m_PostInfinity: 2
        m_RotationOrder: 4
      minCurve:
        serializedVersion: 2
        m_Curve:
        - serializedVersion: 3
          time: 0
          value: 1
          inSlope: 0
          outSlope: 0
          tangentMode: 0
          weightedMode: 0
          inWeight: 0.33333334
          outWeight: 0.33333334
        - serializedVersion: 3
          time: 1
          value: 1
          inSlope: 0
          outSlope: 0
          tangentMode: 0
          weightedMode: 0
          inWeight: 0.33333334
          outWeight: 0.33333334
        m_PreInfinity: 2
        m_PostInfinity: 2
        m_RotationOrder: 4
    startSizeY:
      serializedVersion: 2
      minMaxState: 0
      scalar: 1
      minScalar: 1
      maxCurve:
        serializedVersion: 2
        m_Curve:
        - serializedVersion: 3
          time: 0
          value: 1
          inSlope: 0
          outSlope: 0
          tangentMode: 0
          weightedMode: 0
          inWeight: 0.33333334
          outWeight: 0.33333334
        - serializedVersion: 3
          time: 1
          value: 1
          inSlope: 0
          outSlope: 0
          tangentMode: 0
          weightedMode: 0
          inWeight: 0.33333334
          outWeight: 0.33333334
        m_PreInfinity: 2
        m_PostInfinity: 2
        m_RotationOrder: 4
      minCurve:
        serializedVersion: 2
        m_Curve:
        - serializedVersion: 3
          time: 0
          value: 1
          inSlope: 0
          outSlope: 0
          tangentMode: 0
          weightedMode: 0
          inWeight: 0.33333334
          outWeight: 0.33333334
        - serializedVersion: 3
          time: 1
          value: 1
          inSlope: 0
          outSlope: 0
          tangentMode: 0
          weightedMode: 0
          inWeight: 0.33333334
          outWeight: 0.33333334
        m_PreInfinity: 2
        m_PostInfinity: 2
        m_RotationOrder: 4
    startSizeZ:
      serializedVersion: 2
      minMaxState: 0
      scalar: 1
      minScalar: 1
      maxCurve:
        serializedVersion: 2
        m_Curve:
        - serializedVersion: 3
          time: 0
          value: 1
          inSlope: 0
          outSlope: 0
          tangentMode: 0
          weightedMode: 0
          inWeight: 0.33333334
          outWeight: 0.33333334
        - serializedVersion: 3
          time: 1
          value: 1
          inSlope: 0
          outSlope: 0
          tangentMode: 0
          weightedMode: 0
          inWeight: 0.33333334
          outWeight: 0.33333334
        m_PreInfinity: 2
        m_PostInfinity: 2
        m_RotationOrder: 4
      minCurve:
        serializedVersion: 2
        m_Curve:
        - serializedVersion: 3
          time: 0
          value: 1
          inSlope: 0
          outSlope: 0
          tangentMode: 0
          weightedMode: 0
          inWeight: 0.33333334
          outWeight: 0.33333334
        - serializedVersion: 3
          time: 1
          value: 1
          inSlope: 0
          outSlope: 0
          tangentMode: 0
          weightedMode: 0
          inWeight: 0.33333334
          outWeight: 0.33333334
        m_PreInfinity: 2
        m_PostInfinity: 2
        m_RotationOrder: 4
    startRotationX:
      serializedVersion: 2
      minMaxState: 0
      scalar: 0
      minScalar: 0
      maxCurve:
        serializedVersion: 2
        m_Curve:
        - serializedVersion: 3
          time: 0
          value: 0
          inSlope: 0
          outSlope: 0
          tangentMode: 0
          weightedMode: 0
          inWeight: 0.33333334
          outWeight: 0.33333334
        - serializedVersion: 3
          time: 1
          value: 0
          inSlope: 0
          outSlope: 0
          tangentMode: 0
          weightedMode: 0
          inWeight: 0.33333334
          outWeight: 0.33333334
        m_PreInfinity: 2
        m_PostInfinity: 2
        m_RotationOrder: 4
      minCurve:
        serializedVersion: 2
        m_Curve:
        - serializedVersion: 3
          time: 0
          value: 0
          inSlope: 0
          outSlope: 0
          tangentMode: 0
          weightedMode: 0
          inWeight: 0.33333334
          outWeight: 0.33333334
        - serializedVersion: 3
          time: 1
          value: 0
          inSlope: 0
          outSlope: 0
          tangentMode: 0
          weightedMode: 0
          inWeight: 0.33333334
          outWeight: 0.33333334
        m_PreInfinity: 2
        m_PostInfinity: 2
        m_RotationOrder: 4
    startRotationY:
      serializedVersion: 2
      minMaxState: 0
      scalar: 0
      minScalar: 0
      maxCurve:
        serializedVersion: 2
        m_Curve:
        - serializedVersion: 3
          time: 0
          value: 0
          inSlope: 0
          outSlope: 0
          tangentMode: 0
          weightedMode: 0
          inWeight: 0.33333334
          outWeight: 0.33333334
        - serializedVersion: 3
          time: 1
          value: 0
          inSlope: 0
          outSlope: 0
          tangentMode: 0
          weightedMode: 0
          inWeight: 0.33333334
          outWeight: 0.33333334
        m_PreInfinity: 2
        m_PostInfinity: 2
        m_RotationOrder: 4
      minCurve:
        serializedVersion: 2
        m_Curve:
        - serializedVersion: 3
          time: 0
          value: 0
          inSlope: 0
          outSlope: 0
          tangentMode: 0
          weightedMode: 0
          inWeight: 0.33333334
          outWeight: 0.33333334
        - serializedVersion: 3
          time: 1
          value: 0
          inSlope: 0
          outSlope: 0
          tangentMode: 0
          weightedMode: 0
          inWeight: 0.33333334
          outWeight: 0.33333334
        m_PreInfinity: 2
        m_PostInfinity: 2
        m_RotationOrder: 4
    startRotation:
      serializedVersion: 2
      minMaxState: 0
      scalar: 0
      minScalar: 0
      maxCurve:
        serializedVersion: 2
        m_Curve:
        - serializedVersion: 3
          time: 0
          value: 0
          inSlope: 0
          outSlope: 0
          tangentMode: 0
          weightedMode: 0
          inWeight: 0.33333334
          outWeight: 0.33333334
        - serializedVersion: 3
          time: 1
          value: 0
          inSlope: 0
          outSlope: 0
          tangentMode: 0
          weightedMode: 0
          inWeight: 0.33333334
          outWeight: 0.33333334
        m_PreInfinity: 2
        m_PostInfinity: 2
        m_RotationOrder: 4
      minCurve:
        serializedVersion: 2
        m_Curve:
        - serializedVersion: 3
          time: 0
          value: 0
          inSlope: 0
          outSlope: 0
          tangentMode: 0
          weightedMode: 0
          inWeight: 0.33333334
          outWeight: 0.33333334
        - serializedVersion: 3
          time: 1
          value: 0
          inSlope: 0
          outSlope: 0
          tangentMode: 0
          weightedMode: 0
          inWeight: 0.33333334
          outWeight: 0.33333334
        m_PreInfinity: 2
        m_PostInfinity: 2
        m_RotationOrder: 4
    randomizeRotationDirection: 0
    gravitySource: 0
    maxNumParticles: 1000
    customEmitterVelocity: {x: 0, y: 0, z: 0}
    size3D: 0
    rotation3D: 0
    gravityModifier:
      serializedVersion: 2
      minMaxState: 0
      scalar: 0
      minScalar: 0
      maxCurve:
        serializedVersion: 2
        m_Curve:
        - serializedVersion: 3
          time: 0
          value: 0
          inSlope: 0
          outSlope: 0
          tangentMode: 0
          weightedMode: 0
          inWeight: 0.33333334
          outWeight: 0.33333334
        - serializedVersion: 3
          time: 1
          value: 0
          inSlope: 0
          outSlope: 0
          tangentMode: 0
          weightedMode: 0
          inWeight: 0.33333334
          outWeight: 0.33333334
        m_PreInfinity: 2
        m_PostInfinity: 2
        m_RotationOrder: 4
      minCurve:
        serializedVersion: 2
        m_Curve:
        - serializedVersion: 3
          time: 0
          value: 0
          inSlope: 0
          outSlope: 0
          tangentMode: 0
          weightedMode: 0
          inWeight: 0.33333334
          outWeight: 0.33333334
        - serializedVersion: 3
          time: 1
          value: 0
          inSlope: 0
          outSlope: 0
          tangentMode: 0
          weightedMode: 0
          inWeight: 0.33333334
          outWeight: 0.33333334
        m_PreInfinity: 2
        m_PostInfinity: 2
        m_RotationOrder: 4
  ShapeModule:
    serializedVersion: 6
    enabled: 1
    type: 4
    angle: 25
    length: 5
    boxThickness: {x: 0, y: 0, z: 0}
    radiusThickness: 1
    donutRadius: 0.2
    m_Position: {x: 0, y: 0, z: 0}
    m_Rotation: {x: 0, y: 0, z: 0}
    m_Scale: {x: 1, y: 1, z: 1}
    placementMode: 0
    m_MeshMaterialIndex: 0
    m_MeshNormalOffset: 0
    m_MeshSpawn:
      mode: 0
      spread: 0
      speed:
        serializedVersion: 2
        minMaxState: 0
        scalar: 1
        minScalar: 1
        maxCurve:
          serializedVersion: 2
          m_Curve:
          - serializedVersion: 3
            time: 0
            value: 1
            inSlope: 0
            outSlope: 0
            tangentMode: 0
            weightedMode: 0
            inWeight: 0.33333334
            outWeight: 0.33333334
          - serializedVersion: 3
            time: 1
            value: 1
            inSlope: 0
            outSlope: 0
            tangentMode: 0
            weightedMode: 0
            inWeight: 0.33333334
            outWeight: 0.33333334
          m_PreInfinity: 2
          m_PostInfinity: 2
          m_RotationOrder: 4
        minCurve:
          serializedVersion: 2
          m_Curve:
          - serializedVersion: 3
            time: 0
            value: 1
            inSlope: 0
            outSlope: 0
            tangentMode: 0
            weightedMode: 0
            inWeight: 0.33333334
            outWeight: 0.33333334
          - serializedVersion: 3
            time: 1
            value: 1
            inSlope: 0
            outSlope: 0
            tangentMode: 0
            weightedMode: 0
            inWeight: 0.33333334
            outWeight: 0.33333334
          m_PreInfinity: 2
          m_PostInfinity: 2
          m_RotationOrder: 4
    m_Mesh: {fileID: 0}
    m_MeshRenderer: {fileID: 0}
    m_SkinnedMeshRenderer: {fileID: 0}
    m_Sprite: {fileID: 0}
    m_SpriteRenderer: {fileID: 0}
    m_UseMeshMaterialIndex: 0
    m_UseMeshColors: 1
    alignToDirection: 0
    m_Texture: {fileID: 0}
    m_TextureClipChannel: 3
    m_TextureClipThreshold: 0
    m_TextureUVChannel: 0
    m_TextureColorAffectsParticles: 1
    m_TextureAlphaAffectsParticles: 1
    m_TextureBilinearFiltering: 0
    randomDirectionAmount: 0
    sphericalDirectionAmount: 0
    randomPositionAmount: 0
    radius:
      value: 1
      mode: 0
      spread: 0
      speed:
        serializedVersion: 2
        minMaxState: 0
        scalar: 1
        minScalar: 1
        maxCurve:
          serializedVersion: 2
          m_Curve:
          - serializedVersion: 3
            time: 0
            value: 1
            inSlope: 0
            outSlope: 0
            tangentMode: 0
            weightedMode: 0
            inWeight: 0.33333334
            outWeight: 0.33333334
          - serializedVersion: 3
            time: 1
            value: 1
            inSlope: 0
            outSlope: 0
            tangentMode: 0
            weightedMode: 0
            inWeight: 0.33333334
            outWeight: 0.33333334
          m_PreInfinity: 2
          m_PostInfinity: 2
          m_RotationOrder: 4
        minCurve:
          serializedVersion: 2
          m_Curve:
          - serializedVersion: 3
            time: 0
            value: 1
            inSlope: 0
            outSlope: 0
            tangentMode: 0
            weightedMode: 0
            inWeight: 0.33333334
            outWeight: 0.33333334
          - serializedVersion: 3
            time: 1
            value: 1
            inSlope: 0
            outSlope: 0
            tangentMode: 0
            weightedMode: 0
            inWeight: 0.33333334
            outWeight: 0.33333334
          m_PreInfinity: 2
          m_PostInfinity: 2
          m_RotationOrder: 4
    arc:
      value: 360
      mode: 0
      spread: 0
      speed:
        serializedVersion: 2
        minMaxState: 0
        scalar: 1
        minScalar: 1
        maxCurve:
          serializedVersion: 2
          m_Curve:
          - serializedVersion: 3
            time: 0
            value: 1
            inSlope: 0
            outSlope: 0
            tangentMode: 0
            weightedMode: 0
            inWeight: 0.33333334
            outWeight: 0.33333334
          - serializedVersion: 3
            time: 1
            value: 1
            inSlope: 0
            outSlope: 0
            tangentMode: 0
            weightedMode: 0
            inWeight: 0.33333334
            outWeight: 0.33333334
          m_PreInfinity: 2
          m_PostInfinity: 2
          m_RotationOrder: 4
        minCurve:
          serializedVersion: 2
          m_Curve:
          - serializedVersion: 3
            time: 0
            value: 1
            inSlope: 0
            outSlope: 0
            tangentMode: 0
            weightedMode: 0
            inWeight: 0.33333334
            outWeight: 0.33333334
          - serializedVersion: 3
            time: 1
            value: 1
            inSlope: 0
            outSlope: 0
            tangentMode: 0
            weightedMode: 0
            inWeight: 0.33333334
            outWeight: 0.33333334
          m_PreInfinity: 2
          m_PostInfinity: 2
          m_RotationOrder: 4
  EmissionModule:
    enabled: 1
    serializedVersion: 4
    rateOverTime:
      serializedVersion: 2
      minMaxState: 0
      scalar: 10
      minScalar: 10
      maxCurve:
        serializedVersion: 2
        m_Curve:
        - serializedVersion: 3
          time: 0
          value: 1
          inSlope: 0
          outSlope: 0
          tangentMode: 0
          weightedMode: 0
          inWeight: 0.33333334
          outWeight: 0.33333334
        - serializedVersion: 3
          time: 1
          value: 1
          inSlope: 0
          outSlope: 0
          tangentMode: 0
          weightedMode: 0
          inWeight: 0.33333334
          outWeight: 0.33333334
        m_PreInfinity: 2
        m_PostInfinity: 2
        m_RotationOrder: 4
      minCurve:
        serializedVersion: 2
        m_Curve:
        - serializedVersion: 3
          time: 0
          value: 1
          inSlope: 0
          outSlope: 0
          tangentMode: 0
          weightedMode: 0
          inWeight: 0.33333334
          outWeight: 0.33333334
        - serializedVersion: 3
          time: 1
          value: 1
          inSlope: 0
          outSlope: 0
          tangentMode: 0
          weightedMode: 0
          inWeight: 0.33333334
          outWeight: 0.33333334
        m_PreInfinity: 2
        m_PostInfinity: 2
        m_RotationOrder: 4
    rateOverDistance:
      serializedVersion: 2
      minMaxState: 0
      scalar: 0
      minScalar: 0
      maxCurve:
        serializedVersion: 2
        m_Curve:
        - serializedVersion: 3
          time: 0
          value: 0
          inSlope: 0
          outSlope: 0
          tangentMode: 0
          weightedMode: 0
          inWeight: 0.33333334
          outWeight: 0.33333334
        - serializedVersion: 3
          time: 1
          value: 0
          inSlope: 0
          outSlope: 0
          tangentMode: 0
          weightedMode: 0
          inWeight: 0.33333334
          outWeight: 0.33333334
        m_PreInfinity: 2
        m_PostInfinity: 2
        m_RotationOrder: 4
      minCurve:
        serializedVersion: 2
        m_Curve:
        - serializedVersion: 3
          time: 0
          value: 0
          inSlope: 0
          outSlope: 0
          tangentMode: 0
          weightedMode: 0
          inWeight: 0.33333334
          outWeight: 0.33333334
        - serializedVersion: 3
          time: 1
          value: 0
          inSlope: 0
          outSlope: 0
          tangentMode: 0
          weightedMode: 0
          inWeight: 0.33333334
          outWeight: 0.33333334
        m_PreInfinity: 2
        m_PostInfinity: 2
        m_RotationOrder: 4
    m_BurstCount: 0
    m_Bursts: []
  SizeModule:
    enabled: 0
    curve:
      serializedVersion: 2
      minMaxState: 1
      scalar: 1
      minScalar: 1
      maxCurve:
        serializedVersion: 2
        m_Curve:
        - serializedVersion: 3
          time: 0
          value: 0
          inSlope: 0
          outSlope: 1
          tangentMode: 0
          weightedMode: 0
          inWeight: 0.33333334
          outWeight: 0.33333334
        - serializedVersion: 3
          time: 1
          value: 1
          inSlope: 1
          outSlope: 0
          tangentMode: 0
          weightedMode: 0
          inWeight: 0.33333334
          outWeight: 0.33333334
        m_PreInfinity: 2
        m_PostInfinity: 2
        m_RotationOrder: 4
      minCurve:
        serializedVersion: 2
        m_Curve:
        - serializedVersion: 3
          time: 0
          value: 1
          inSlope: 0
          outSlope: 0
          tangentMode: 0
          weightedMode: 0
          inWeight: 0.33333334
          outWeight: 0.33333334
        - serializedVersion: 3
          time: 1
          value: 1
          inSlope: 0
          outSlope: 0
          tangentMode: 0
          weightedMode: 0
          inWeight: 0.33333334
          outWeight: 0.33333334
        m_PreInfinity: 2
        m_PostInfinity: 2
        m_RotationOrder: 4
    y:
      serializedVersion: 2
      minMaxState: 1
      scalar: 1
      minScalar: 1
      maxCurve:
        serializedVersion: 2
        m_Curve:
        - serializedVersion: 3
          time: 0
          value: 0
          inSlope: 0
          outSlope: 1
          tangentMode: 0
          weightedMode: 0
          inWeight: 0.33333334
          outWeight: 0.33333334
        - serializedVersion: 3
          time: 1
          value: 1
          inSlope: 1
          outSlope: 0
          tangentMode: 0
          weightedMode: 0
          inWeight: 0.33333334
          outWeight: 0.33333334
        m_PreInfinity: 2
        m_PostInfinity: 2
        m_RotationOrder: 4
      minCurve:
        serializedVersion: 2
        m_Curve:
        - serializedVersion: 3
          time: 0
          value: 1
          inSlope: 0
          outSlope: 0
          tangentMode: 0
          weightedMode: 0
          inWeight: 0.33333334
          outWeight: 0.33333334
        - serializedVersion: 3
          time: 1
          value: 1
          inSlope: 0
          outSlope: 0
          tangentMode: 0
          weightedMode: 0
          inWeight: 0.33333334
          outWeight: 0.33333334
        m_PreInfinity: 2
        m_PostInfinity: 2
        m_RotationOrder: 4
    z:
      serializedVersion: 2
      minMaxState: 1
      scalar: 1
      minScalar: 1
      maxCurve:
        serializedVersion: 2
        m_Curve:
        - serializedVersion: 3
          time: 0
          value: 0
          inSlope: 0
          outSlope: 1
          tangentMode: 0
          weightedMode: 0
          inWeight: 0.33333334
          outWeight: 0.33333334
        - serializedVersion: 3
          time: 1
          value: 1
          inSlope: 1
          outSlope: 0
          tangentMode: 0
          weightedMode: 0
          inWeight: 0.33333334
          outWeight: 0.33333334
        m_PreInfinity: 2
        m_PostInfinity: 2
        m_RotationOrder: 4
      minCurve:
        serializedVersion: 2
        m_Curve:
        - serializedVersion: 3
          time: 0
          value: 1
          inSlope: 0
          outSlope: 0
          tangentMode: 0
          weightedMode: 0
          inWeight: 0.33333334
          outWeight: 0.33333334
        - serializedVersion: 3
          time: 1
          value: 1
          inSlope: 0
          outSlope: 0
          tangentMode: 0
          weightedMode: 0
          inWeight: 0.33333334
          outWeight: 0.33333334
        m_PreInfinity: 2
        m_PostInfinity: 2
        m_RotationOrder: 4
    separateAxes: 0
  RotationModule:
    enabled: 0
    x:
      serializedVersion: 2
      minMaxState: 0
      scalar: 0
      minScalar: 0
      maxCurve:
        serializedVersion: 2
        m_Curve:
        - serializedVersion: 3
          time: 0
          value: 0
          inSlope: 0
          outSlope: 0
          tangentMode: 0
          weightedMode: 0
          inWeight: 0.33333334
          outWeight: 0.33333334
        - serializedVersion: 3
          time: 1
          value: 0
          inSlope: 0
          outSlope: 0
          tangentMode: 0
          weightedMode: 0
          inWeight: 0.33333334
          outWeight: 0.33333334
        m_PreInfinity: 2
        m_PostInfinity: 2
        m_RotationOrder: 4
      minCurve:
        serializedVersion: 2
        m_Curve:
        - serializedVersion: 3
          time: 0
          value: 0
          inSlope: 0
          outSlope: 0
          tangentMode: 0
          weightedMode: 0
          inWeight: 0.33333334
          outWeight: 0.33333334
        - serializedVersion: 3
          time: 1
          value: 0
          inSlope: 0
          outSlope: 0
          tangentMode: 0
          weightedMode: 0
          inWeight: 0.33333334
          outWeight: 0.33333334
        m_PreInfinity: 2
        m_PostInfinity: 2
        m_RotationOrder: 4
    y:
      serializedVersion: 2
      minMaxState: 0
      scalar: 0
      minScalar: 0
      maxCurve:
        serializedVersion: 2
        m_Curve:
        - serializedVersion: 3
          time: 0
          value: 0
          inSlope: 0
          outSlope: 0
          tangentMode: 0
          weightedMode: 0
          inWeight: 0.33333334
          outWeight: 0.33333334
        - serializedVersion: 3
          time: 1
          value: 0
          inSlope: 0
          outSlope: 0
          tangentMode: 0
          weightedMode: 0
          inWeight: 0.33333334
          outWeight: 0.33333334
        m_PreInfinity: 2
        m_PostInfinity: 2
        m_RotationOrder: 4
      minCurve:
        serializedVersion: 2
        m_Curve:
        - serializedVersion: 3
          time: 0
          value: 0
          inSlope: 0
          outSlope: 0
          tangentMode: 0
          weightedMode: 0
          inWeight: 0.33333334
          outWeight: 0.33333334
        - serializedVersion: 3
          time: 1
          value: 0
          inSlope: 0
          outSlope: 0
          tangentMode: 0
          weightedMode: 0
          inWeight: 0.33333334
          outWeight: 0.33333334
        m_PreInfinity: 2
        m_PostInfinity: 2
        m_RotationOrder: 4
    curve:
      serializedVersion: 2
      minMaxState: 0
      scalar: 0.7853982
      minScalar: 0.7853982
      maxCurve:
        serializedVersion: 2
        m_Curve:
        - serializedVersion: 3
          time: 0
          value: 1
          inSlope: 0
          outSlope: 0
          tangentMode: 0
          weightedMode: 0
          inWeight: 0.33333334
          outWeight: 0.33333334
        - serializedVersion: 3
          time: 1
          value: 1
          inSlope: 0
          outSlope: 0
          tangentMode: 0
          weightedMode: 0
          inWeight: 0.33333334
          outWeight: 0.33333334
        m_PreInfinity: 2
        m_PostInfinity: 2
        m_RotationOrder: 4
      minCurve:
        serializedVersion: 2
        m_Curve:
        - serializedVersion: 3
          time: 0
          value: 1
          inSlope: 0
          outSlope: 0
          tangentMode: 0
          weightedMode: 0
          inWeight: 0.33333334
          outWeight: 0.33333334
        - serializedVersion: 3
          time: 1
          value: 1
          inSlope: 0
          outSlope: 0
          tangentMode: 0
          weightedMode: 0
          inWeight: 0.33333334
          outWeight: 0.33333334
        m_PreInfinity: 2
        m_PostInfinity: 2
        m_RotationOrder: 4
    separateAxes: 0
  ColorModule:
    enabled: 0
    gradient:
      serializedVersion: 2
      minMaxState: 1
      minColor: {r: 1, g: 1, b: 1, a: 1}
      maxColor: {r: 1, g: 1, b: 1, a: 1}
      maxGradient:
        serializedVersion: 2
        key0: {r: 1, g: 1, b: 1, a: 1}
        key1: {r: 1, g: 1, b: 1, a: 1}
        key2: {r: 0, g: 0, b: 0, a: 0}
        key3: {r: 0, g: 0, b: 0, a: 0}
        key4: {r: 0, g: 0, b: 0, a: 0}
        key5: {r: 0, g: 0, b: 0, a: 0}
        key6: {r: 0, g: 0, b: 0, a: 0}
        key7: {r: 0, g: 0, b: 0, a: 0}
        ctime0: 0
        ctime1: 65535
        ctime2: 0
        ctime3: 0
        ctime4: 0
        ctime5: 0
        ctime6: 0
        ctime7: 0
        atime0: 0
        atime1: 65535
        atime2: 0
        atime3: 0
        atime4: 0
        atime5: 0
        atime6: 0
        atime7: 0
        m_Mode: 0
        m_ColorSpace: -1
        m_NumColorKeys: 2
        m_NumAlphaKeys: 2
      minGradient:
        serializedVersion: 2
        key0: {r: 1, g: 1, b: 1, a: 1}
        key1: {r: 1, g: 1, b: 1, a: 1}
        key2: {r: 0, g: 0, b: 0, a: 0}
        key3: {r: 0, g: 0, b: 0, a: 0}
        key4: {r: 0, g: 0, b: 0, a: 0}
        key5: {r: 0, g: 0, b: 0, a: 0}
        key6: {r: 0, g: 0, b: 0, a: 0}
        key7: {r: 0, g: 0, b: 0, a: 0}
        ctime0: 0
        ctime1: 65535
        ctime2: 0
        ctime3: 0
        ctime4: 0
        ctime5: 0
        ctime6: 0
        ctime7: 0
        atime0: 0
        atime1: 65535
        atime2: 0
        atime3: 0
        atime4: 0
        atime5: 0
        atime6: 0
        atime7: 0
        m_Mode: 0
        m_ColorSpace: -1
        m_NumColorKeys: 2
        m_NumAlphaKeys: 2
  UVModule:
    serializedVersion: 2
    enabled: 0
    mode: 0
    timeMode: 0
    fps: 30
    frameOverTime:
      serializedVersion: 2
      minMaxState: 1
      scalar: 0.9999
      minScalar: 0.9999
      maxCurve:
        serializedVersion: 2
        m_Curve:
        - serializedVersion: 3
          time: 0
          value: 0
          inSlope: 0
          outSlope: 1
          tangentMode: 0
          weightedMode: 0
          inWeight: 0.33333334
          outWeight: 0.33333334
        - serializedVersion: 3
          time: 1
          value: 1
          inSlope: 1
          outSlope: 0
          tangentMode: 0
          weightedMode: 0
          inWeight: 0.33333334
          outWeight: 0.33333334
        m_PreInfinity: 2
        m_PostInfinity: 2
        m_RotationOrder: 4
      minCurve:
        serializedVersion: 2
        m_Curve:
        - serializedVersion: 3
          time: 0
          value: 1
          inSlope: 0
          outSlope: 0
          tangentMode: 0
          weightedMode: 0
          inWeight: 0.33333334
          outWeight: 0.33333334
        - serializedVersion: 3
          time: 1
          value: 1
          inSlope: 0
          outSlope: 0
          tangentMode: 0
          weightedMode: 0
          inWeight: 0.33333334
          outWeight: 0.33333334
        m_PreInfinity: 2
        m_PostInfinity: 2
        m_RotationOrder: 4
    startFrame:
      serializedVersion: 2
      minMaxState: 0
      scalar: 0
      minScalar: 0
      maxCurve:
        serializedVersion: 2
        m_Curve:
        - serializedVersion: 3
          time: 0
          value: 0
          inSlope: 0
          outSlope: 0
          tangentMode: 0
          weightedMode: 0
          inWeight: 0.33333334
          outWeight: 0.33333334
        - serializedVersion: 3
          time: 1
          value: 0
          inSlope: 0
          outSlope: 0
          tangentMode: 0
          weightedMode: 0
          inWeight: 0.33333334
          outWeight: 0.33333334
        m_PreInfinity: 2
        m_PostInfinity: 2
        m_RotationOrder: 4
      minCurve:
        serializedVersion: 2
        m_Curve:
        - serializedVersion: 3
          time: 0
          value: 0
          inSlope: 0
          outSlope: 0
          tangentMode: 0
          weightedMode: 0
          inWeight: 0.33333334
          outWeight: 0.33333334
        - serializedVersion: 3
          time: 1
          value: 0
          inSlope: 0
          outSlope: 0
          tangentMode: 0
          weightedMode: 0
          inWeight: 0.33333334
          outWeight: 0.33333334
        m_PreInfinity: 2
        m_PostInfinity: 2
        m_RotationOrder: 4
    speedRange: {x: 0, y: 1}
    tilesX: 1
    tilesY: 1
    animationType: 0
    rowIndex: 0
    cycles: 1
    uvChannelMask: -1
    rowMode: 1
    sprites:
    - sprite: {fileID: 0}
    flipU: 0
    flipV: 0
  VelocityModule:
    enabled: 0
    x:
      serializedVersion: 2
      minMaxState: 0
      scalar: 0
      minScalar: 0
      maxCurve:
        serializedVersion: 2
        m_Curve:
        - serializedVersion: 3
          time: 0
          value: 0
          inSlope: 0
          outSlope: 0
          tangentMode: 0
          weightedMode: 0
          inWeight: 0.33333334
          outWeight: 0.33333334
        - serializedVersion: 3
          time: 1
          value: 0
          inSlope: 0
          outSlope: 0
          tangentMode: 0
          weightedMode: 0
          inWeight: 0.33333334
          outWeight: 0.33333334
        m_PreInfinity: 2
        m_PostInfinity: 2
        m_RotationOrder: 4
      minCurve:
        serializedVersion: 2
        m_Curve:
        - serializedVersion: 3
          time: 0
          value: 0
          inSlope: 0
          outSlope: 0
          tangentMode: 0
          weightedMode: 0
          inWeight: 0.33333334
          outWeight: 0.33333334
        - serializedVersion: 3
          time: 1
          value: 0
          inSlope: 0
          outSlope: 0
          tangentMode: 0
          weightedMode: 0
          inWeight: 0.33333334
          outWeight: 0.33333334
        m_PreInfinity: 2
        m_PostInfinity: 2
        m_RotationOrder: 4
    y:
      serializedVersion: 2
      minMaxState: 0
      scalar: 0
      minScalar: 0
      maxCurve:
        serializedVersion: 2
        m_Curve:
        - serializedVersion: 3
          time: 0
          value: 0
          inSlope: 0
          outSlope: 0
          tangentMode: 0
          weightedMode: 0
          inWeight: 0.33333334
          outWeight: 0.33333334
        - serializedVersion: 3
          time: 1
          value: 0
          inSlope: 0
          outSlope: 0
          tangentMode: 0
          weightedMode: 0
          inWeight: 0.33333334
          outWeight: 0.33333334
        m_PreInfinity: 2
        m_PostInfinity: 2
        m_RotationOrder: 4
      minCurve:
        serializedVersion: 2
        m_Curve:
        - serializedVersion: 3
          time: 0
          value: 0
          inSlope: 0
          outSlope: 0
          tangentMode: 0
          weightedMode: 0
          inWeight: 0.33333334
          outWeight: 0.33333334
        - serializedVersion: 3
          time: 1
          value: 0
          inSlope: 0
          outSlope: 0
          tangentMode: 0
          weightedMode: 0
          inWeight: 0.33333334
          outWeight: 0.33333334
        m_PreInfinity: 2
        m_PostInfinity: 2
        m_RotationOrder: 4
    z:
      serializedVersion: 2
      minMaxState: 0
      scalar: 0
      minScalar: 0
      maxCurve:
        serializedVersion: 2
        m_Curve:
        - serializedVersion: 3
          time: 0
          value: 0
          inSlope: 0
          outSlope: 0
          tangentMode: 0
          weightedMode: 0
          inWeight: 0.33333334
          outWeight: 0.33333334
        - serializedVersion: 3
          time: 1
          value: 0
          inSlope: 0
          outSlope: 0
          tangentMode: 0
          weightedMode: 0
          inWeight: 0.33333334
          outWeight: 0.33333334
        m_PreInfinity: 2
        m_PostInfinity: 2
        m_RotationOrder: 4
      minCurve:
        serializedVersion: 2
        m_Curve:
        - serializedVersion: 3
          time: 0
          value: 0
          inSlope: 0
          outSlope: 0
          tangentMode: 0
          weightedMode: 0
          inWeight: 0.33333334
          outWeight: 0.33333334
        - serializedVersion: 3
          time: 1
          value: 0
          inSlope: 0
          outSlope: 0
          tangentMode: 0
          weightedMode: 0
          inWeight: 0.33333334
          outWeight: 0.33333334
        m_PreInfinity: 2
        m_PostInfinity: 2
        m_RotationOrder: 4
    orbitalX:
      serializedVersion: 2
      minMaxState: 0
      scalar: 0
      minScalar: 0
      maxCurve:
        serializedVersion: 2
        m_Curve:
        - serializedVersion: 3
          time: 0
          value: 0
          inSlope: 0
          outSlope: 0
          tangentMode: 0
          weightedMode: 0
          inWeight: 0.33333334
          outWeight: 0.33333334
        - serializedVersion: 3
          time: 1
          value: 0
          inSlope: 0
          outSlope: 0
          tangentMode: 0
          weightedMode: 0
          inWeight: 0.33333334
          outWeight: 0.33333334
        m_PreInfinity: 2
        m_PostInfinity: 2
        m_RotationOrder: 4
      minCurve:
        serializedVersion: 2
        m_Curve:
        - serializedVersion: 3
          time: 0
          value: 0
          inSlope: 0
          outSlope: 0
          tangentMode: 0
          weightedMode: 0
          inWeight: 0.33333334
          outWeight: 0.33333334
        - serializedVersion: 3
          time: 1
          value: 0
          inSlope: 0
          outSlope: 0
          tangentMode: 0
          weightedMode: 0
          inWeight: 0.33333334
          outWeight: 0.33333334
        m_PreInfinity: 2
        m_PostInfinity: 2
        m_RotationOrder: 4
    orbitalY:
      serializedVersion: 2
      minMaxState: 0
      scalar: 0
      minScalar: 0
      maxCurve:
        serializedVersion: 2
        m_Curve:
        - serializedVersion: 3
          time: 0
          value: 0
          inSlope: 0
          outSlope: 0
          tangentMode: 0
          weightedMode: 0
          inWeight: 0.33333334
          outWeight: 0.33333334
        - serializedVersion: 3
          time: 1
          value: 0
          inSlope: 0
          outSlope: 0
          tangentMode: 0
          weightedMode: 0
          inWeight: 0.33333334
          outWeight: 0.33333334
        m_PreInfinity: 2
        m_PostInfinity: 2
        m_RotationOrder: 4
      minCurve:
        serializedVersion: 2
        m_Curve:
        - serializedVersion: 3
          time: 0
          value: 0
          inSlope: 0
          outSlope: 0
          tangentMode: 0
          weightedMode: 0
          inWeight: 0.33333334
          outWeight: 0.33333334
        - serializedVersion: 3
          time: 1
          value: 0
          inSlope: 0
          outSlope: 0
          tangentMode: 0
          weightedMode: 0
          inWeight: 0.33333334
          outWeight: 0.33333334
        m_PreInfinity: 2
        m_PostInfinity: 2
        m_RotationOrder: 4
    orbitalZ:
      serializedVersion: 2
      minMaxState: 0
      scalar: 0
      minScalar: 0
      maxCurve:
        serializedVersion: 2
        m_Curve:
        - serializedVersion: 3
          time: 0
          value: 0
          inSlope: 0
          outSlope: 0
          tangentMode: 0
          weightedMode: 0
          inWeight: 0.33333334
          outWeight: 0.33333334
        - serializedVersion: 3
          time: 1
          value: 0
          inSlope: 0
          outSlope: 0
          tangentMode: 0
          weightedMode: 0
          inWeight: 0.33333334
          outWeight: 0.33333334
        m_PreInfinity: 2
        m_PostInfinity: 2
        m_RotationOrder: 4
      minCurve:
        serializedVersion: 2
        m_Curve:
        - serializedVersion: 3
          time: 0
          value: 0
          inSlope: 0
          outSlope: 0
          tangentMode: 0
          weightedMode: 0
          inWeight: 0.33333334
          outWeight: 0.33333334
        - serializedVersion: 3
          time: 1
          value: 0
          inSlope: 0
          outSlope: 0
          tangentMode: 0
          weightedMode: 0
          inWeight: 0.33333334
          outWeight: 0.33333334
        m_PreInfinity: 2
        m_PostInfinity: 2
        m_RotationOrder: 4
    orbitalOffsetX:
      serializedVersion: 2
      minMaxState: 0
      scalar: 0
      minScalar: 0
      maxCurve:
        serializedVersion: 2
        m_Curve:
        - serializedVersion: 3
          time: 0
          value: 0
          inSlope: 0
          outSlope: 0
          tangentMode: 0
          weightedMode: 0
          inWeight: 0.33333334
          outWeight: 0.33333334
        - serializedVersion: 3
          time: 1
          value: 0
          inSlope: 0
          outSlope: 0
          tangentMode: 0
          weightedMode: 0
          inWeight: 0.33333334
          outWeight: 0.33333334
        m_PreInfinity: 2
        m_PostInfinity: 2
        m_RotationOrder: 4
      minCurve:
        serializedVersion: 2
        m_Curve:
        - serializedVersion: 3
          time: 0
          value: 0
          inSlope: 0
          outSlope: 0
          tangentMode: 0
          weightedMode: 0
          inWeight: 0.33333334
          outWeight: 0.33333334
        - serializedVersion: 3
          time: 1
          value: 0
          inSlope: 0
          outSlope: 0
          tangentMode: 0
          weightedMode: 0
          inWeight: 0.33333334
          outWeight: 0.33333334
        m_PreInfinity: 2
        m_PostInfinity: 2
        m_RotationOrder: 4
    orbitalOffsetY:
      serializedVersion: 2
      minMaxState: 0
      scalar: 0
      minScalar: 0
      maxCurve:
        serializedVersion: 2
        m_Curve:
        - serializedVersion: 3
          time: 0
          value: 0
          inSlope: 0
          outSlope: 0
          tangentMode: 0
          weightedMode: 0
          inWeight: 0.33333334
          outWeight: 0.33333334
        - serializedVersion: 3
          time: 1
          value: 0
          inSlope: 0
          outSlope: 0
          tangentMode: 0
          weightedMode: 0
          inWeight: 0.33333334
          outWeight: 0.33333334
        m_PreInfinity: 2
        m_PostInfinity: 2
        m_RotationOrder: 4
      minCurve:
        serializedVersion: 2
        m_Curve:
        - serializedVersion: 3
          time: 0
          value: 0
          inSlope: 0
          outSlope: 0
          tangentMode: 0
          weightedMode: 0
          inWeight: 0.33333334
          outWeight: 0.33333334
        - serializedVersion: 3
          time: 1
          value: 0
          inSlope: 0
          outSlope: 0
          tangentMode: 0
          weightedMode: 0
          inWeight: 0.33333334
          outWeight: 0.33333334
        m_PreInfinity: 2
        m_PostInfinity: 2
        m_RotationOrder: 4
    orbitalOffsetZ:
      serializedVersion: 2
      minMaxState: 0
      scalar: 0
      minScalar: 0
      maxCurve:
        serializedVersion: 2
        m_Curve:
        - serializedVersion: 3
          time: 0
          value: 0
          inSlope: 0
          outSlope: 0
          tangentMode: 0
          weightedMode: 0
          inWeight: 0.33333334
          outWeight: 0.33333334
        - serializedVersion: 3
          time: 1
          value: 0
          inSlope: 0
          outSlope: 0
          tangentMode: 0
          weightedMode: 0
          inWeight: 0.33333334
          outWeight: 0.33333334
        m_PreInfinity: 2
        m_PostInfinity: 2
        m_RotationOrder: 4
      minCurve:
        serializedVersion: 2
        m_Curve:
        - serializedVersion: 3
          time: 0
          value: 0
          inSlope: 0
          outSlope: 0
          tangentMode: 0
          weightedMode: 0
          inWeight: 0.33333334
          outWeight: 0.33333334
        - serializedVersion: 3
          time: 1
          value: 0
          inSlope: 0
          outSlope: 0
          tangentMode: 0
          weightedMode: 0
          inWeight: 0.33333334
          outWeight: 0.33333334
        m_PreInfinity: 2
        m_PostInfinity: 2
        m_RotationOrder: 4
    radial:
      serializedVersion: 2
      minMaxState: 0
      scalar: 0
      minScalar: 0
      maxCurve:
        serializedVersion: 2
        m_Curve:
        - serializedVersion: 3
          time: 0
          value: 0
          inSlope: 0
          outSlope: 0
          tangentMode: 0
          weightedMode: 0
          inWeight: 0.33333334
          outWeight: 0.33333334
        - serializedVersion: 3
          time: 1
          value: 0
          inSlope: 0
          outSlope: 0
          tangentMode: 0
          weightedMode: 0
          inWeight: 0.33333334
          outWeight: 0.33333334
        m_PreInfinity: 2
        m_PostInfinity: 2
        m_RotationOrder: 4
      minCurve:
        serializedVersion: 2
        m_Curve:
        - serializedVersion: 3
          time: 0
          value: 0
          inSlope: 0
          outSlope: 0
          tangentMode: 0
          weightedMode: 0
          inWeight: 0.33333334
          outWeight: 0.33333334
        - serializedVersion: 3
          time: 1
          value: 0
          inSlope: 0
          outSlope: 0
          tangentMode: 0
          weightedMode: 0
          inWeight: 0.33333334
          outWeight: 0.33333334
        m_PreInfinity: 2
        m_PostInfinity: 2
        m_RotationOrder: 4
    speedModifier:
      serializedVersion: 2
      minMaxState: 0
      scalar: 1
      minScalar: 1
      maxCurve:
        serializedVersion: 2
        m_Curve:
        - serializedVersion: 3
          time: 0
          value: 1
          inSlope: 0
          outSlope: 0
          tangentMode: 0
          weightedMode: 0
          inWeight: 0.33333334
          outWeight: 0.33333334
        - serializedVersion: 3
          time: 1
          value: 1
          inSlope: 0
          outSlope: 0
          tangentMode: 0
          weightedMode: 0
          inWeight: 0.33333334
          outWeight: 0.33333334
        m_PreInfinity: 2
        m_PostInfinity: 2
        m_RotationOrder: 4
      minCurve:
        serializedVersion: 2
        m_Curve:
        - serializedVersion: 3
          time: 0
          value: 1
          inSlope: 0
          outSlope: 0
          tangentMode: 0
          weightedMode: 0
          inWeight: 0.33333334
          outWeight: 0.33333334
        - serializedVersion: 3
          time: 1
          value: 1
          inSlope: 0
          outSlope: 0
          tangentMode: 0
          weightedMode: 0
          inWeight: 0.33333334
          outWeight: 0.33333334
        m_PreInfinity: 2
        m_PostInfinity: 2
        m_RotationOrder: 4
    inWorldSpace: 0
  InheritVelocityModule:
    enabled: 0
    m_Mode: 0
    m_Curve:
      serializedVersion: 2
      minMaxState: 0
      scalar: 0
      minScalar: 0
      maxCurve:
        serializedVersion: 2
        m_Curve:
        - serializedVersion: 3
          time: 0
          value: 0
          inSlope: 0
          outSlope: 0
          tangentMode: 0
          weightedMode: 0
          inWeight: 0.33333334
          outWeight: 0.33333334
        - serializedVersion: 3
          time: 1
          value: 0
          inSlope: 0
          outSlope: 0
          tangentMode: 0
          weightedMode: 0
          inWeight: 0.33333334
          outWeight: 0.33333334
        m_PreInfinity: 2
        m_PostInfinity: 2
        m_RotationOrder: 4
      minCurve:
        serializedVersion: 2
        m_Curve:
        - serializedVersion: 3
          time: 0
          value: 0
          inSlope: 0
          outSlope: 0
          tangentMode: 0
          weightedMode: 0
          inWeight: 0.33333334
          outWeight: 0.33333334
        - serializedVersion: 3
          time: 1
          value: 0
          inSlope: 0
          outSlope: 0
          tangentMode: 0
          weightedMode: 0
          inWeight: 0.33333334
          outWeight: 0.33333334
        m_PreInfinity: 2
        m_PostInfinity: 2
        m_RotationOrder: 4
  LifetimeByEmitterSpeedModule:
    enabled: 0
    m_Curve:
      serializedVersion: 2
      minMaxState: 1
      scalar: 1
      minScalar: 1
      maxCurve:
        serializedVersion: 2
        m_Curve:
        - serializedVersion: 3
          time: 0
          value: 1
          inSlope: 0
          outSlope: -0.8
          tangentMode: 0
          weightedMode: 0
          inWeight: 0.33333334
          outWeight: 0.33333334
        - serializedVersion: 3
          time: 1
          value: 0.2
          inSlope: -0.8
          outSlope: 0
          tangentMode: 0
          weightedMode: 0
          inWeight: 0.33333334
          outWeight: 0.33333334
        m_PreInfinity: 2
        m_PostInfinity: 2
        m_RotationOrder: 4
      minCurve:
        serializedVersion: 2
        m_Curve:
        - serializedVersion: 3
          time: 0
          value: 1
          inSlope: 0
          outSlope: 0
          tangentMode: 0
          weightedMode: 0
          inWeight: 0.33333334
          outWeight: 0.33333334
        - serializedVersion: 3
          time: 1
          value: 1
          inSlope: 0
          outSlope: 0
          tangentMode: 0
          weightedMode: 0
          inWeight: 0.33333334
          outWeight: 0.33333334
        m_PreInfinity: 2
        m_PostInfinity: 2
        m_RotationOrder: 4
    m_Range: {x: 0, y: 1}
  ForceModule:
    enabled: 0
    x:
      serializedVersion: 2
      minMaxState: 0
      scalar: 0
      minScalar: 0
      maxCurve:
        serializedVersion: 2
        m_Curve:
        - serializedVersion: 3
          time: 0
          value: 0
          inSlope: 0
          outSlope: 0
          tangentMode: 0
          weightedMode: 0
          inWeight: 0.33333334
          outWeight: 0.33333334
        - serializedVersion: 3
          time: 1
          value: 0
          inSlope: 0
          outSlope: 0
          tangentMode: 0
          weightedMode: 0
          inWeight: 0.33333334
          outWeight: 0.33333334
        m_PreInfinity: 2
        m_PostInfinity: 2
        m_RotationOrder: 4
      minCurve:
        serializedVersion: 2
        m_Curve:
        - serializedVersion: 3
          time: 0
          value: 0
          inSlope: 0
          outSlope: 0
          tangentMode: 0
          weightedMode: 0
          inWeight: 0.33333334
          outWeight: 0.33333334
        - serializedVersion: 3
          time: 1
          value: 0
          inSlope: 0
          outSlope: 0
          tangentMode: 0
          weightedMode: 0
          inWeight: 0.33333334
          outWeight: 0.33333334
        m_PreInfinity: 2
        m_PostInfinity: 2
        m_RotationOrder: 4
    y:
      serializedVersion: 2
      minMaxState: 0
      scalar: 0
      minScalar: 0
      maxCurve:
        serializedVersion: 2
        m_Curve:
        - serializedVersion: 3
          time: 0
          value: 0
          inSlope: 0
          outSlope: 0
          tangentMode: 0
          weightedMode: 0
          inWeight: 0.33333334
          outWeight: 0.33333334
        - serializedVersion: 3
          time: 1
          value: 0
          inSlope: 0
          outSlope: 0
          tangentMode: 0
          weightedMode: 0
          inWeight: 0.33333334
          outWeight: 0.33333334
        m_PreInfinity: 2
        m_PostInfinity: 2
        m_RotationOrder: 4
      minCurve:
        serializedVersion: 2
        m_Curve:
        - serializedVersion: 3
          time: 0
          value: 0
          inSlope: 0
          outSlope: 0
          tangentMode: 0
          weightedMode: 0
          inWeight: 0.33333334
          outWeight: 0.33333334
        - serializedVersion: 3
          time: 1
          value: 0
          inSlope: 0
          outSlope: 0
          tangentMode: 0
          weightedMode: 0
          inWeight: 0.33333334
          outWeight: 0.33333334
        m_PreInfinity: 2
        m_PostInfinity: 2
        m_RotationOrder: 4
    z:
      serializedVersion: 2
      minMaxState: 0
      scalar: 0
      minScalar: 0
      maxCurve:
        serializedVersion: 2
        m_Curve:
        - serializedVersion: 3
          time: 0
          value: 0
          inSlope: 0
          outSlope: 0
          tangentMode: 0
          weightedMode: 0
          inWeight: 0.33333334
          outWeight: 0.33333334
        - serializedVersion: 3
          time: 1
          value: 0
          inSlope: 0
          outSlope: 0
          tangentMode: 0
          weightedMode: 0
          inWeight: 0.33333334
          outWeight: 0.33333334
        m_PreInfinity: 2
        m_PostInfinity: 2
        m_RotationOrder: 4
      minCurve:
        serializedVersion: 2
        m_Curve:
        - serializedVersion: 3
          time: 0
          value: 0
          inSlope: 0
          outSlope: 0
          tangentMode: 0
          weightedMode: 0
          inWeight: 0.33333334
          outWeight: 0.33333334
        - serializedVersion: 3
          time: 1
          value: 0
          inSlope: 0
          outSlope: 0
          tangentMode: 0
          weightedMode: 0
          inWeight: 0.33333334
          outWeight: 0.33333334
        m_PreInfinity: 2
        m_PostInfinity: 2
        m_RotationOrder: 4
    inWorldSpace: 0
    randomizePerFrame: 0
  ExternalForcesModule:
    serializedVersion: 2
    enabled: 0
    multiplierCurve:
      serializedVersion: 2
      minMaxState: 0
      scalar: 1
      minScalar: 1
      maxCurve:
        serializedVersion: 2
        m_Curve:
        - serializedVersion: 3
          time: 0
          value: 1
          inSlope: 0
          outSlope: 0
          tangentMode: 0
          weightedMode: 0
          inWeight: 0.33333334
          outWeight: 0.33333334
        - serializedVersion: 3
          time: 1
          value: 1
          inSlope: 0
          outSlope: 0
          tangentMode: 0
          weightedMode: 0
          inWeight: 0.33333334
          outWeight: 0.33333334
        m_PreInfinity: 2
        m_PostInfinity: 2
        m_RotationOrder: 4
      minCurve:
        serializedVersion: 2
        m_Curve:
        - serializedVersion: 3
          time: 0
          value: 1
          inSlope: 0
          outSlope: 0
          tangentMode: 0
          weightedMode: 0
          inWeight: 0.33333334
          outWeight: 0.33333334
        - serializedVersion: 3
          time: 1
          value: 1
          inSlope: 0
          outSlope: 0
          tangentMode: 0
          weightedMode: 0
          inWeight: 0.33333334
          outWeight: 0.33333334
        m_PreInfinity: 2
        m_PostInfinity: 2
        m_RotationOrder: 4
    influenceFilter: 0
    influenceMask:
      serializedVersion: 2
      m_Bits: 4294967295
    influenceList: []
  ClampVelocityModule:
    enabled: 0
    x:
      serializedVersion: 2
      minMaxState: 0
      scalar: 1
      minScalar: 1
      maxCurve:
        serializedVersion: 2
        m_Curve:
        - serializedVersion: 3
          time: 0
          value: 1
          inSlope: 0
          outSlope: 0
          tangentMode: 0
          weightedMode: 0
          inWeight: 0.33333334
          outWeight: 0.33333334
        - serializedVersion: 3
          time: 1
          value: 1
          inSlope: 0
          outSlope: 0
          tangentMode: 0
          weightedMode: 0
          inWeight: 0.33333334
          outWeight: 0.33333334
        m_PreInfinity: 2
        m_PostInfinity: 2
        m_RotationOrder: 4
      minCurve:
        serializedVersion: 2
        m_Curve:
        - serializedVersion: 3
          time: 0
          value: 1
          inSlope: 0
          outSlope: 0
          tangentMode: 0
          weightedMode: 0
          inWeight: 0.33333334
          outWeight: 0.33333334
        - serializedVersion: 3
          time: 1
          value: 1
          inSlope: 0
          outSlope: 0
          tangentMode: 0
          weightedMode: 0
          inWeight: 0.33333334
          outWeight: 0.33333334
        m_PreInfinity: 2
        m_PostInfinity: 2
        m_RotationOrder: 4
    y:
      serializedVersion: 2
      minMaxState: 0
      scalar: 1
      minScalar: 1
      maxCurve:
        serializedVersion: 2
        m_Curve:
        - serializedVersion: 3
          time: 0
          value: 1
          inSlope: 0
          outSlope: 0
          tangentMode: 0
          weightedMode: 0
          inWeight: 0.33333334
          outWeight: 0.33333334
        - serializedVersion: 3
          time: 1
          value: 1
          inSlope: 0
          outSlope: 0
          tangentMode: 0
          weightedMode: 0
          inWeight: 0.33333334
          outWeight: 0.33333334
        m_PreInfinity: 2
        m_PostInfinity: 2
        m_RotationOrder: 4
      minCurve:
        serializedVersion: 2
        m_Curve:
        - serializedVersion: 3
          time: 0
          value: 1
          inSlope: 0
          outSlope: 0
          tangentMode: 0
          weightedMode: 0
          inWeight: 0.33333334
          outWeight: 0.33333334
        - serializedVersion: 3
          time: 1
          value: 1
          inSlope: 0
          outSlope: 0
          tangentMode: 0
          weightedMode: 0
          inWeight: 0.33333334
          outWeight: 0.33333334
        m_PreInfinity: 2
        m_PostInfinity: 2
        m_RotationOrder: 4
    z:
      serializedVersion: 2
      minMaxState: 0
      scalar: 1
      minScalar: 1
      maxCurve:
        serializedVersion: 2
        m_Curve:
        - serializedVersion: 3
          time: 0
          value: 1
          inSlope: 0
          outSlope: 0
          tangentMode: 0
          weightedMode: 0
          inWeight: 0.33333334
          outWeight: 0.33333334
        - serializedVersion: 3
          time: 1
          value: 1
          inSlope: 0
          outSlope: 0
          tangentMode: 0
          weightedMode: 0
          inWeight: 0.33333334
          outWeight: 0.33333334
        m_PreInfinity: 2
        m_PostInfinity: 2
        m_RotationOrder: 4
      minCurve:
        serializedVersion: 2
        m_Curve:
        - serializedVersion: 3
          time: 0
          value: 1
          inSlope: 0
          outSlope: 0
          tangentMode: 0
          weightedMode: 0
          inWeight: 0.33333334
          outWeight: 0.33333334
        - serializedVersion: 3
          time: 1
          value: 1
          inSlope: 0
          outSlope: 0
          tangentMode: 0
          weightedMode: 0
          inWeight: 0.33333334
          outWeight: 0.33333334
        m_PreInfinity: 2
        m_PostInfinity: 2
        m_RotationOrder: 4
    magnitude:
      serializedVersion: 2
      minMaxState: 0
      scalar: 1
      minScalar: 1
      maxCurve:
        serializedVersion: 2
        m_Curve:
        - serializedVersion: 3
          time: 0
          value: 1
          inSlope: 0
          outSlope: 0
          tangentMode: 0
          weightedMode: 0
          inWeight: 0.33333334
          outWeight: 0.33333334
        - serializedVersion: 3
          time: 1
          value: 1
          inSlope: 0
          outSlope: 0
          tangentMode: 0
          weightedMode: 0
          inWeight: 0.33333334
          outWeight: 0.33333334
        m_PreInfinity: 2
        m_PostInfinity: 2
        m_RotationOrder: 4
      minCurve:
        serializedVersion: 2
        m_Curve:
        - serializedVersion: 3
          time: 0
          value: 1
          inSlope: 0
          outSlope: 0
          tangentMode: 0
          weightedMode: 0
          inWeight: 0.33333334
          outWeight: 0.33333334
        - serializedVersion: 3
          time: 1
          value: 1
          inSlope: 0
          outSlope: 0
          tangentMode: 0
          weightedMode: 0
          inWeight: 0.33333334
          outWeight: 0.33333334
        m_PreInfinity: 2
        m_PostInfinity: 2
        m_RotationOrder: 4
    separateAxis: 0
    inWorldSpace: 0
    multiplyDragByParticleSize: 1
    multiplyDragByParticleVelocity: 1
    dampen: 0
    drag:
      serializedVersion: 2
      minMaxState: 0
      scalar: 0
      minScalar: 0
      maxCurve:
        serializedVersion: 2
        m_Curve:
        - serializedVersion: 3
          time: 0
          value: 0
          inSlope: 0
          outSlope: 0
          tangentMode: 0
          weightedMode: 0
          inWeight: 0.33333334
          outWeight: 0.33333334
        - serializedVersion: 3
          time: 1
          value: 0
          inSlope: 0
          outSlope: 0
          tangentMode: 0
          weightedMode: 0
          inWeight: 0.33333334
          outWeight: 0.33333334
        m_PreInfinity: 2
        m_PostInfinity: 2
        m_RotationOrder: 4
      minCurve:
        serializedVersion: 2
        m_Curve:
        - serializedVersion: 3
          time: 0
          value: 0
          inSlope: 0
          outSlope: 0
          tangentMode: 0
          weightedMode: 0
          inWeight: 0.33333334
          outWeight: 0.33333334
        - serializedVersion: 3
          time: 1
          value: 0
          inSlope: 0
          outSlope: 0
          tangentMode: 0
          weightedMode: 0
          inWeight: 0.33333334
          outWeight: 0.33333334
        m_PreInfinity: 2
        m_PostInfinity: 2
        m_RotationOrder: 4
  NoiseModule:
    enabled: 0
    strength:
      serializedVersion: 2
      minMaxState: 0
      scalar: 1
      minScalar: 1
      maxCurve:
        serializedVersion: 2
        m_Curve:
        - serializedVersion: 3
          time: 0
          value: 1
          inSlope: 0
          outSlope: 0
          tangentMode: 0
          weightedMode: 0
          inWeight: 0.33333334
          outWeight: 0.33333334
        - serializedVersion: 3
          time: 1
          value: 1
          inSlope: 0
          outSlope: 0
          tangentMode: 0
          weightedMode: 0
          inWeight: 0.33333334
          outWeight: 0.33333334
        m_PreInfinity: 2
        m_PostInfinity: 2
        m_RotationOrder: 4
      minCurve:
        serializedVersion: 2
        m_Curve:
        - serializedVersion: 3
          time: 0
          value: 1
          inSlope: 0
          outSlope: 0
          tangentMode: 0
          weightedMode: 0
          inWeight: 0.33333334
          outWeight: 0.33333334
        - serializedVersion: 3
          time: 1
          value: 1
          inSlope: 0
          outSlope: 0
          tangentMode: 0
          weightedMode: 0
          inWeight: 0.33333334
          outWeight: 0.33333334
        m_PreInfinity: 2
        m_PostInfinity: 2
        m_RotationOrder: 4
    strengthY:
      serializedVersion: 2
      minMaxState: 0
      scalar: 1
      minScalar: 1
      maxCurve:
        serializedVersion: 2
        m_Curve:
        - serializedVersion: 3
          time: 0
          value: 1
          inSlope: 0
          outSlope: 0
          tangentMode: 0
          weightedMode: 0
          inWeight: 0.33333334
          outWeight: 0.33333334
        - serializedVersion: 3
          time: 1
          value: 1
          inSlope: 0
          outSlope: 0
          tangentMode: 0
          weightedMode: 0
          inWeight: 0.33333334
          outWeight: 0.33333334
        m_PreInfinity: 2
        m_PostInfinity: 2
        m_RotationOrder: 4
      minCurve:
        serializedVersion: 2
        m_Curve:
        - serializedVersion: 3
          time: 0
          value: 1
          inSlope: 0
          outSlope: 0
          tangentMode: 0
          weightedMode: 0
          inWeight: 0.33333334
          outWeight: 0.33333334
        - serializedVersion: 3
          time: 1
          value: 1
          inSlope: 0
          outSlope: 0
          tangentMode: 0
          weightedMode: 0
          inWeight: 0.33333334
          outWeight: 0.33333334
        m_PreInfinity: 2
        m_PostInfinity: 2
        m_RotationOrder: 4
    strengthZ:
      serializedVersion: 2
      minMaxState: 0
      scalar: 1
      minScalar: 1
      maxCurve:
        serializedVersion: 2
        m_Curve:
        - serializedVersion: 3
          time: 0
          value: 1
          inSlope: 0
          outSlope: 0
          tangentMode: 0
          weightedMode: 0
          inWeight: 0.33333334
          outWeight: 0.33333334
        - serializedVersion: 3
          time: 1
          value: 1
          inSlope: 0
          outSlope: 0
          tangentMode: 0
          weightedMode: 0
          inWeight: 0.33333334
          outWeight: 0.33333334
        m_PreInfinity: 2
        m_PostInfinity: 2
        m_RotationOrder: 4
      minCurve:
        serializedVersion: 2
        m_Curve:
        - serializedVersion: 3
          time: 0
          value: 1
          inSlope: 0
          outSlope: 0
          tangentMode: 0
          weightedMode: 0
          inWeight: 0.33333334
          outWeight: 0.33333334
        - serializedVersion: 3
          time: 1
          value: 1
          inSlope: 0
          outSlope: 0
          tangentMode: 0
          weightedMode: 0
          inWeight: 0.33333334
          outWeight: 0.33333334
        m_PreInfinity: 2
        m_PostInfinity: 2
        m_RotationOrder: 4
    separateAxes: 0
    frequency: 0.5
    damping: 1
    octaves: 1
    octaveMultiplier: 0.5
    octaveScale: 2
    quality: 1
    scrollSpeed:
      serializedVersion: 2
      minMaxState: 0
      scalar: 0
      minScalar: 0
      maxCurve:
        serializedVersion: 2
        m_Curve:
        - serializedVersion: 3
          time: 0
          value: 0
          inSlope: 0
          outSlope: 0
          tangentMode: 0
          weightedMode: 0
          inWeight: 0.33333334
          outWeight: 0.33333334
        - serializedVersion: 3
          time: 1
          value: 0
          inSlope: 0
          outSlope: 0
          tangentMode: 0
          weightedMode: 0
          inWeight: 0.33333334
          outWeight: 0.33333334
        m_PreInfinity: 2
        m_PostInfinity: 2
        m_RotationOrder: 4
      minCurve:
        serializedVersion: 2
        m_Curve:
        - serializedVersion: 3
          time: 0
          value: 0
          inSlope: 0
          outSlope: 0
          tangentMode: 0
          weightedMode: 0
          inWeight: 0.33333334
          outWeight: 0.33333334
        - serializedVersion: 3
          time: 1
          value: 0
          inSlope: 0
          outSlope: 0
          tangentMode: 0
          weightedMode: 0
          inWeight: 0.33333334
          outWeight: 0.33333334
        m_PreInfinity: 2
        m_PostInfinity: 2
        m_RotationOrder: 4
    remap:
      serializedVersion: 2
      minMaxState: 1
      scalar: 1
      minScalar: 1
      maxCurve:
        serializedVersion: 2
        m_Curve:
        - serializedVersion: 3
          time: 0
          value: -1
          inSlope: 0
          outSlope: 2
          tangentMode: 0
          weightedMode: 0
          inWeight: 0.33333334
          outWeight: 0.33333334
        - serializedVersion: 3
          time: 1
          value: 1
          inSlope: 2
          outSlope: 0
          tangentMode: 0
          weightedMode: 0
          inWeight: 0.33333334
          outWeight: 0.33333334
        m_PreInfinity: 2
        m_PostInfinity: 2
        m_RotationOrder: 4
      minCurve:
        serializedVersion: 2
        m_Curve:
        - serializedVersion: 3
          time: 0
          value: 1
          inSlope: 0
          outSlope: 0
          tangentMode: 0
          weightedMode: 0
          inWeight: 0.33333334
          outWeight: 0.33333334
        - serializedVersion: 3
          time: 1
          value: 1
          inSlope: 0
          outSlope: 0
          tangentMode: 0
          weightedMode: 0
          inWeight: 0.33333334
          outWeight: 0.33333334
        m_PreInfinity: 2
        m_PostInfinity: 2
        m_RotationOrder: 4
    remapY:
      serializedVersion: 2
      minMaxState: 1
      scalar: 1
      minScalar: 1
      maxCurve:
        serializedVersion: 2
        m_Curve:
        - serializedVersion: 3
          time: 0
          value: -1
          inSlope: 0
          outSlope: 2
          tangentMode: 0
          weightedMode: 0
          inWeight: 0.33333334
          outWeight: 0.33333334
        - serializedVersion: 3
          time: 1
          value: 1
          inSlope: 2
          outSlope: 0
          tangentMode: 0
          weightedMode: 0
          inWeight: 0.33333334
          outWeight: 0.33333334
        m_PreInfinity: 2
        m_PostInfinity: 2
        m_RotationOrder: 4
      minCurve:
        serializedVersion: 2
        m_Curve:
        - serializedVersion: 3
          time: 0
          value: 1
          inSlope: 0
          outSlope: 0
          tangentMode: 0
          weightedMode: 0
          inWeight: 0.33333334
          outWeight: 0.33333334
        - serializedVersion: 3
          time: 1
          value: 1
          inSlope: 0
          outSlope: 0
          tangentMode: 0
          weightedMode: 0
          inWeight: 0.33333334
          outWeight: 0.33333334
        m_PreInfinity: 2
        m_PostInfinity: 2
        m_RotationOrder: 4
    remapZ:
      serializedVersion: 2
      minMaxState: 1
      scalar: 1
      minScalar: 1
      maxCurve:
        serializedVersion: 2
        m_Curve:
        - serializedVersion: 3
          time: 0
          value: -1
          inSlope: 0
          outSlope: 2
          tangentMode: 0
          weightedMode: 0
          inWeight: 0.33333334
          outWeight: 0.33333334
        - serializedVersion: 3
          time: 1
          value: 1
          inSlope: 2
          outSlope: 0
          tangentMode: 0
          weightedMode: 0
          inWeight: 0.33333334
          outWeight: 0.33333334
        m_PreInfinity: 2
        m_PostInfinity: 2
        m_RotationOrder: 4
      minCurve:
        serializedVersion: 2
        m_Curve:
        - serializedVersion: 3
          time: 0
          value: 1
          inSlope: 0
          outSlope: 0
          tangentMode: 0
          weightedMode: 0
          inWeight: 0.33333334
          outWeight: 0.33333334
        - serializedVersion: 3
          time: 1
          value: 1
          inSlope: 0
          outSlope: 0
          tangentMode: 0
          weightedMode: 0
          inWeight: 0.33333334
          outWeight: 0.33333334
        m_PreInfinity: 2
        m_PostInfinity: 2
        m_RotationOrder: 4
    remapEnabled: 0
    positionAmount:
      serializedVersion: 2
      minMaxState: 0
      scalar: 1
      minScalar: 1
      maxCurve:
        serializedVersion: 2
        m_Curve:
        - serializedVersion: 3
          time: 0
          value: 1
          inSlope: 0
          outSlope: 0
          tangentMode: 0
          weightedMode: 0
          inWeight: 0.33333334
          outWeight: 0.33333334
        - serializedVersion: 3
          time: 1
          value: 1
          inSlope: 0
          outSlope: 0
          tangentMode: 0
          weightedMode: 0
          inWeight: 0.33333334
          outWeight: 0.33333334
        m_PreInfinity: 2
        m_PostInfinity: 2
        m_RotationOrder: 4
      minCurve:
        serializedVersion: 2
        m_Curve:
        - serializedVersion: 3
          time: 0
          value: 1
          inSlope: 0
          outSlope: 0
          tangentMode: 0
          weightedMode: 0
          inWeight: 0.33333334
          outWeight: 0.33333334
        - serializedVersion: 3
          time: 1
          value: 1
          inSlope: 0
          outSlope: 0
          tangentMode: 0
          weightedMode: 0
          inWeight: 0.33333334
          outWeight: 0.33333334
        m_PreInfinity: 2
        m_PostInfinity: 2
        m_RotationOrder: 4
    rotationAmount:
      serializedVersion: 2
      minMaxState: 0
      scalar: 0
      minScalar: 0
      maxCurve:
        serializedVersion: 2
        m_Curve:
        - serializedVersion: 3
          time: 0
          value: 0
          inSlope: 0
          outSlope: 0
          tangentMode: 0
          weightedMode: 0
          inWeight: 0.33333334
          outWeight: 0.33333334
        - serializedVersion: 3
          time: 1
          value: 0
          inSlope: 0
          outSlope: 0
          tangentMode: 0
          weightedMode: 0
          inWeight: 0.33333334
          outWeight: 0.33333334
        m_PreInfinity: 2
        m_PostInfinity: 2
        m_RotationOrder: 4
      minCurve:
        serializedVersion: 2
        m_Curve:
        - serializedVersion: 3
          time: 0
          value: 0
          inSlope: 0
          outSlope: 0
          tangentMode: 0
          weightedMode: 0
          inWeight: 0.33333334
          outWeight: 0.33333334
        - serializedVersion: 3
          time: 1
          value: 0
          inSlope: 0
          outSlope: 0
          tangentMode: 0
          weightedMode: 0
          inWeight: 0.33333334
          outWeight: 0.33333334
        m_PreInfinity: 2
        m_PostInfinity: 2
        m_RotationOrder: 4
    sizeAmount:
      serializedVersion: 2
      minMaxState: 0
      scalar: 0
      minScalar: 0
      maxCurve:
        serializedVersion: 2
        m_Curve:
        - serializedVersion: 3
          time: 0
          value: 0
          inSlope: 0
          outSlope: 0
          tangentMode: 0
          weightedMode: 0
          inWeight: 0.33333334
          outWeight: 0.33333334
        - serializedVersion: 3
          time: 1
          value: 0
          inSlope: 0
          outSlope: 0
          tangentMode: 0
          weightedMode: 0
          inWeight: 0.33333334
          outWeight: 0.33333334
        m_PreInfinity: 2
        m_PostInfinity: 2
        m_RotationOrder: 4
      minCurve:
        serializedVersion: 2
        m_Curve:
        - serializedVersion: 3
          time: 0
          value: 0
          inSlope: 0
          outSlope: 0
          tangentMode: 0
          weightedMode: 0
          inWeight: 0.33333334
          outWeight: 0.33333334
        - serializedVersion: 3
          time: 1
          value: 0
          inSlope: 0
          outSlope: 0
          tangentMode: 0
          weightedMode: 0
          inWeight: 0.33333334
          outWeight: 0.33333334
        m_PreInfinity: 2
        m_PostInfinity: 2
        m_RotationOrder: 4
  SizeBySpeedModule:
    enabled: 0
    curve:
      serializedVersion: 2
      minMaxState: 1
      scalar: 1
      minScalar: 1
      maxCurve:
        serializedVersion: 2
        m_Curve:
        - serializedVersion: 3
          time: 0
          value: 0
          inSlope: 0
          outSlope: 1
          tangentMode: 0
          weightedMode: 0
          inWeight: 0.33333334
          outWeight: 0.33333334
        - serializedVersion: 3
          time: 1
          value: 1
          inSlope: 1
          outSlope: 0
          tangentMode: 0
          weightedMode: 0
          inWeight: 0.33333334
          outWeight: 0.33333334
        m_PreInfinity: 2
        m_PostInfinity: 2
        m_RotationOrder: 4
      minCurve:
        serializedVersion: 2
        m_Curve:
        - serializedVersion: 3
          time: 0
          value: 1
          inSlope: 0
          outSlope: 0
          tangentMode: 0
          weightedMode: 0
          inWeight: 0.33333334
          outWeight: 0.33333334
        - serializedVersion: 3
          time: 1
          value: 1
          inSlope: 0
          outSlope: 0
          tangentMode: 0
          weightedMode: 0
          inWeight: 0.33333334
          outWeight: 0.33333334
        m_PreInfinity: 2
        m_PostInfinity: 2
        m_RotationOrder: 4
    y:
      serializedVersion: 2
      minMaxState: 1
      scalar: 1
      minScalar: 1
      maxCurve:
        serializedVersion: 2
        m_Curve:
        - serializedVersion: 3
          time: 0
          value: 0
          inSlope: 0
          outSlope: 1
          tangentMode: 0
          weightedMode: 0
          inWeight: 0.33333334
          outWeight: 0.33333334
        - serializedVersion: 3
          time: 1
          value: 1
          inSlope: 1
          outSlope: 0
          tangentMode: 0
          weightedMode: 0
          inWeight: 0.33333334
          outWeight: 0.33333334
        m_PreInfinity: 2
        m_PostInfinity: 2
        m_RotationOrder: 4
      minCurve:
        serializedVersion: 2
        m_Curve:
        - serializedVersion: 3
          time: 0
          value: 1
          inSlope: 0
          outSlope: 0
          tangentMode: 0
          weightedMode: 0
          inWeight: 0.33333334
          outWeight: 0.33333334
        - serializedVersion: 3
          time: 1
          value: 1
          inSlope: 0
          outSlope: 0
          tangentMode: 0
          weightedMode: 0
          inWeight: 0.33333334
          outWeight: 0.33333334
        m_PreInfinity: 2
        m_PostInfinity: 2
        m_RotationOrder: 4
    z:
      serializedVersion: 2
      minMaxState: 1
      scalar: 1
      minScalar: 1
      maxCurve:
        serializedVersion: 2
        m_Curve:
        - serializedVersion: 3
          time: 0
          value: 0
          inSlope: 0
          outSlope: 1
          tangentMode: 0
          weightedMode: 0
          inWeight: 0.33333334
          outWeight: 0.33333334
        - serializedVersion: 3
          time: 1
          value: 1
          inSlope: 1
          outSlope: 0
          tangentMode: 0
          weightedMode: 0
          inWeight: 0.33333334
          outWeight: 0.33333334
        m_PreInfinity: 2
        m_PostInfinity: 2
        m_RotationOrder: 4
      minCurve:
        serializedVersion: 2
        m_Curve:
        - serializedVersion: 3
          time: 0
          value: 1
          inSlope: 0
          outSlope: 0
          tangentMode: 0
          weightedMode: 0
          inWeight: 0.33333334
          outWeight: 0.33333334
        - serializedVersion: 3
          time: 1
          value: 1
          inSlope: 0
          outSlope: 0
          tangentMode: 0
          weightedMode: 0
          inWeight: 0.33333334
          outWeight: 0.33333334
        m_PreInfinity: 2
        m_PostInfinity: 2
        m_RotationOrder: 4
    range: {x: 0, y: 1}
    separateAxes: 0
  RotationBySpeedModule:
    enabled: 0
    x:
      serializedVersion: 2
      minMaxState: 0
      scalar: 0
      minScalar: 0
      maxCurve:
        serializedVersion: 2
        m_Curve:
        - serializedVersion: 3
          time: 0
          value: 0
          inSlope: 0
          outSlope: 0
          tangentMode: 0
          weightedMode: 0
          inWeight: 0.33333334
          outWeight: 0.33333334
        - serializedVersion: 3
          time: 1
          value: 0
          inSlope: 0
          outSlope: 0
          tangentMode: 0
          weightedMode: 0
          inWeight: 0.33333334
          outWeight: 0.33333334
        m_PreInfinity: 2
        m_PostInfinity: 2
        m_RotationOrder: 4
      minCurve:
        serializedVersion: 2
        m_Curve:
        - serializedVersion: 3
          time: 0
          value: 0
          inSlope: 0
          outSlope: 0
          tangentMode: 0
          weightedMode: 0
          inWeight: 0.33333334
          outWeight: 0.33333334
        - serializedVersion: 3
          time: 1
          value: 0
          inSlope: 0
          outSlope: 0
          tangentMode: 0
          weightedMode: 0
          inWeight: 0.33333334
          outWeight: 0.33333334
        m_PreInfinity: 2
        m_PostInfinity: 2
        m_RotationOrder: 4
    y:
      serializedVersion: 2
      minMaxState: 0
      scalar: 0
      minScalar: 0
      maxCurve:
        serializedVersion: 2
        m_Curve:
        - serializedVersion: 3
          time: 0
          value: 0
          inSlope: 0
          outSlope: 0
          tangentMode: 0
          weightedMode: 0
          inWeight: 0.33333334
          outWeight: 0.33333334
        - serializedVersion: 3
          time: 1
          value: 0
          inSlope: 0
          outSlope: 0
          tangentMode: 0
          weightedMode: 0
          inWeight: 0.33333334
          outWeight: 0.33333334
        m_PreInfinity: 2
        m_PostInfinity: 2
        m_RotationOrder: 4
      minCurve:
        serializedVersion: 2
        m_Curve:
        - serializedVersion: 3
          time: 0
          value: 0
          inSlope: 0
          outSlope: 0
          tangentMode: 0
          weightedMode: 0
          inWeight: 0.33333334
          outWeight: 0.33333334
        - serializedVersion: 3
          time: 1
          value: 0
          inSlope: 0
          outSlope: 0
          tangentMode: 0
          weightedMode: 0
          inWeight: 0.33333334
          outWeight: 0.33333334
        m_PreInfinity: 2
        m_PostInfinity: 2
        m_RotationOrder: 4
    curve:
      serializedVersion: 2
      minMaxState: 0
      scalar: 0.7853982
      minScalar: 0.7853982
      maxCurve:
        serializedVersion: 2
        m_Curve:
        - serializedVersion: 3
          time: 0
          value: 1
          inSlope: 0
          outSlope: 0
          tangentMode: 0
          weightedMode: 0
          inWeight: 0.33333334
          outWeight: 0.33333334
        - serializedVersion: 3
          time: 1
          value: 1
          inSlope: 0
          outSlope: 0
          tangentMode: 0
          weightedMode: 0
          inWeight: 0.33333334
          outWeight: 0.33333334
        m_PreInfinity: 2
        m_PostInfinity: 2
        m_RotationOrder: 4
      minCurve:
        serializedVersion: 2
        m_Curve:
        - serializedVersion: 3
          time: 0
          value: 1
          inSlope: 0
          outSlope: 0
          tangentMode: 0
          weightedMode: 0
          inWeight: 0.33333334
          outWeight: 0.33333334
        - serializedVersion: 3
          time: 1
          value: 1
          inSlope: 0
          outSlope: 0
          tangentMode: 0
          weightedMode: 0
          inWeight: 0.33333334
          outWeight: 0.33333334
        m_PreInfinity: 2
        m_PostInfinity: 2
        m_RotationOrder: 4
    separateAxes: 0
    range: {x: 0, y: 1}
  ColorBySpeedModule:
    enabled: 0
    gradient:
      serializedVersion: 2
      minMaxState: 1
      minColor: {r: 1, g: 1, b: 1, a: 1}
      maxColor: {r: 1, g: 1, b: 1, a: 1}
      maxGradient:
        serializedVersion: 2
        key0: {r: 1, g: 1, b: 1, a: 1}
        key1: {r: 1, g: 1, b: 1, a: 1}
        key2: {r: 0, g: 0, b: 0, a: 0}
        key3: {r: 0, g: 0, b: 0, a: 0}
        key4: {r: 0, g: 0, b: 0, a: 0}
        key5: {r: 0, g: 0, b: 0, a: 0}
        key6: {r: 0, g: 0, b: 0, a: 0}
        key7: {r: 0, g: 0, b: 0, a: 0}
        ctime0: 0
        ctime1: 65535
        ctime2: 0
        ctime3: 0
        ctime4: 0
        ctime5: 0
        ctime6: 0
        ctime7: 0
        atime0: 0
        atime1: 65535
        atime2: 0
        atime3: 0
        atime4: 0
        atime5: 0
        atime6: 0
        atime7: 0
        m_Mode: 0
        m_ColorSpace: -1
        m_NumColorKeys: 2
        m_NumAlphaKeys: 2
      minGradient:
        serializedVersion: 2
        key0: {r: 1, g: 1, b: 1, a: 1}
        key1: {r: 1, g: 1, b: 1, a: 1}
        key2: {r: 0, g: 0, b: 0, a: 0}
        key3: {r: 0, g: 0, b: 0, a: 0}
        key4: {r: 0, g: 0, b: 0, a: 0}
        key5: {r: 0, g: 0, b: 0, a: 0}
        key6: {r: 0, g: 0, b: 0, a: 0}
        key7: {r: 0, g: 0, b: 0, a: 0}
        ctime0: 0
        ctime1: 65535
        ctime2: 0
        ctime3: 0
        ctime4: 0
        ctime5: 0
        ctime6: 0
        ctime7: 0
        atime0: 0
        atime1: 65535
        atime2: 0
        atime3: 0
        atime4: 0
        atime5: 0
        atime6: 0
        atime7: 0
        m_Mode: 0
        m_ColorSpace: -1
        m_NumColorKeys: 2
        m_NumAlphaKeys: 2
    range: {x: 0, y: 1}
  CollisionModule:
    enabled: 0
    serializedVersion: 4
    type: 0
    collisionMode: 0
    colliderForce: 0
    multiplyColliderForceByParticleSize: 0
    multiplyColliderForceByParticleSpeed: 0
    multiplyColliderForceByCollisionAngle: 1
    m_Planes: []
    m_Dampen:
      serializedVersion: 2
      minMaxState: 0
      scalar: 0
      minScalar: 0
      maxCurve:
        serializedVersion: 2
        m_Curve:
        - serializedVersion: 3
          time: 0
          value: 0
          inSlope: 0
          outSlope: 0
          tangentMode: 0
          weightedMode: 0
          inWeight: 0.33333334
          outWeight: 0.33333334
        - serializedVersion: 3
          time: 1
          value: 0
          inSlope: 0
          outSlope: 0
          tangentMode: 0
          weightedMode: 0
          inWeight: 0.33333334
          outWeight: 0.33333334
        m_PreInfinity: 2
        m_PostInfinity: 2
        m_RotationOrder: 4
      minCurve:
        serializedVersion: 2
        m_Curve:
        - serializedVersion: 3
          time: 0
          value: 0
          inSlope: 0
          outSlope: 0
          tangentMode: 0
          weightedMode: 0
          inWeight: 0.33333334
          outWeight: 0.33333334
        - serializedVersion: 3
          time: 1
          value: 0
          inSlope: 0
          outSlope: 0
          tangentMode: 0
          weightedMode: 0
          inWeight: 0.33333334
          outWeight: 0.33333334
        m_PreInfinity: 2
        m_PostInfinity: 2
        m_RotationOrder: 4
    m_Bounce:
      serializedVersion: 2
      minMaxState: 0
      scalar: 1
      minScalar: 1
      maxCurve:
        serializedVersion: 2
        m_Curve:
        - serializedVersion: 3
          time: 0
          value: 1
          inSlope: 0
          outSlope: 0
          tangentMode: 0
          weightedMode: 0
          inWeight: 0.33333334
          outWeight: 0.33333334
        - serializedVersion: 3
          time: 1
          value: 1
          inSlope: 0
          outSlope: 0
          tangentMode: 0
          weightedMode: 0
          inWeight: 0.33333334
          outWeight: 0.33333334
        m_PreInfinity: 2
        m_PostInfinity: 2
        m_RotationOrder: 4
      minCurve:
        serializedVersion: 2
        m_Curve:
        - serializedVersion: 3
          time: 0
          value: 1
          inSlope: 0
          outSlope: 0
          tangentMode: 0
          weightedMode: 0
          inWeight: 0.33333334
          outWeight: 0.33333334
        - serializedVersion: 3
          time: 1
          value: 1
          inSlope: 0
          outSlope: 0
          tangentMode: 0
          weightedMode: 0
          inWeight: 0.33333334
          outWeight: 0.33333334
        m_PreInfinity: 2
        m_PostInfinity: 2
        m_RotationOrder: 4
    m_EnergyLossOnCollision:
      serializedVersion: 2
      minMaxState: 0
      scalar: 0
      minScalar: 0
      maxCurve:
        serializedVersion: 2
        m_Curve:
        - serializedVersion: 3
          time: 0
          value: 0
          inSlope: 0
          outSlope: 0
          tangentMode: 0
          weightedMode: 0
          inWeight: 0.33333334
          outWeight: 0.33333334
        - serializedVersion: 3
          time: 1
          value: 0
          inSlope: 0
          outSlope: 0
          tangentMode: 0
          weightedMode: 0
          inWeight: 0.33333334
          outWeight: 0.33333334
        m_PreInfinity: 2
        m_PostInfinity: 2
        m_RotationOrder: 4
      minCurve:
        serializedVersion: 2
        m_Curve:
        - serializedVersion: 3
          time: 0
          value: 0
          inSlope: 0
          outSlope: 0
          tangentMode: 0
          weightedMode: 0
          inWeight: 0.33333334
          outWeight: 0.33333334
        - serializedVersion: 3
          time: 1
          value: 0
          inSlope: 0
          outSlope: 0
          tangentMode: 0
          weightedMode: 0
          inWeight: 0.33333334
          outWeight: 0.33333334
        m_PreInfinity: 2
        m_PostInfinity: 2
        m_RotationOrder: 4
    minKillSpeed: 0
    maxKillSpeed: 10000
    radiusScale: 1
    collidesWith:
      serializedVersion: 2
      m_Bits: 4294967295
    maxCollisionShapes: 256
    quality: 0
    voxelSize: 0.5
    collisionMessages: 0
    collidesWithDynamic: 1
    interiorCollisions: 0
  TriggerModule:
    enabled: 0
    serializedVersion: 2
    inside: 1
    outside: 0
    enter: 0
    exit: 0
    colliderQueryMode: 0
    radiusScale: 1
    primitives: []
  SubModule:
    serializedVersion: 2
    enabled: 0
    subEmitters:
    - serializedVersion: 3
      emitter: {fileID: 0}
      type: 0
      properties: 0
      emitProbability: 1
  LightsModule:
    enabled: 0
    ratio: 0
    light: {fileID: 0}
    randomDistribution: 1
    color: 1
    range: 1
    intensity: 1
    rangeCurve:
      serializedVersion: 2
      minMaxState: 0
      scalar: 1
      minScalar: 1
      maxCurve:
        serializedVersion: 2
        m_Curve:
        - serializedVersion: 3
          time: 0
          value: 1
          inSlope: 0
          outSlope: 0
          tangentMode: 0
          weightedMode: 0
          inWeight: 0.33333334
          outWeight: 0.33333334
        - serializedVersion: 3
          time: 1
          value: 1
          inSlope: 0
          outSlope: 0
          tangentMode: 0
          weightedMode: 0
          inWeight: 0.33333334
          outWeight: 0.33333334
        m_PreInfinity: 2
        m_PostInfinity: 2
        m_RotationOrder: 4
      minCurve:
        serializedVersion: 2
        m_Curve:
        - serializedVersion: 3
          time: 0
          value: 1
          inSlope: 0
          outSlope: 0
          tangentMode: 0
          weightedMode: 0
          inWeight: 0.33333334
          outWeight: 0.33333334
        - serializedVersion: 3
          time: 1
          value: 1
          inSlope: 0
          outSlope: 0
          tangentMode: 0
          weightedMode: 0
          inWeight: 0.33333334
          outWeight: 0.33333334
        m_PreInfinity: 2
        m_PostInfinity: 2
        m_RotationOrder: 4
    intensityCurve:
      serializedVersion: 2
      minMaxState: 0
      scalar: 1
      minScalar: 1
      maxCurve:
        serializedVersion: 2
        m_Curve:
        - serializedVersion: 3
          time: 0
          value: 1
          inSlope: 0
          outSlope: 0
          tangentMode: 0
          weightedMode: 0
          inWeight: 0.33333334
          outWeight: 0.33333334
        - serializedVersion: 3
          time: 1
          value: 1
          inSlope: 0
          outSlope: 0
          tangentMode: 0
          weightedMode: 0
          inWeight: 0.33333334
          outWeight: 0.33333334
        m_PreInfinity: 2
        m_PostInfinity: 2
        m_RotationOrder: 4
      minCurve:
        serializedVersion: 2
        m_Curve:
        - serializedVersion: 3
          time: 0
          value: 1
          inSlope: 0
          outSlope: 0
          tangentMode: 0
          weightedMode: 0
          inWeight: 0.33333334
          outWeight: 0.33333334
        - serializedVersion: 3
          time: 1
          value: 1
          inSlope: 0
          outSlope: 0
          tangentMode: 0
          weightedMode: 0
          inWeight: 0.33333334
          outWeight: 0.33333334
        m_PreInfinity: 2
        m_PostInfinity: 2
        m_RotationOrder: 4
    maxLights: 20
  TrailModule:
    enabled: 0
    mode: 0
    ratio: 1
    lifetime:
      serializedVersion: 2
      minMaxState: 0
      scalar: 1
      minScalar: 1
      maxCurve:
        serializedVersion: 2
        m_Curve:
        - serializedVersion: 3
          time: 0
          value: 1
          inSlope: 0
          outSlope: 0
          tangentMode: 0
          weightedMode: 0
          inWeight: 0.33333334
          outWeight: 0.33333334
        - serializedVersion: 3
          time: 1
          value: 1
          inSlope: 0
          outSlope: 0
          tangentMode: 0
          weightedMode: 0
          inWeight: 0.33333334
          outWeight: 0.33333334
        m_PreInfinity: 2
        m_PostInfinity: 2
        m_RotationOrder: 4
      minCurve:
        serializedVersion: 2
        m_Curve:
        - serializedVersion: 3
          time: 0
          value: 1
          inSlope: 0
          outSlope: 0
          tangentMode: 0
          weightedMode: 0
          inWeight: 0.33333334
          outWeight: 0.33333334
        - serializedVersion: 3
          time: 1
          value: 1
          inSlope: 0
          outSlope: 0
          tangentMode: 0
          weightedMode: 0
          inWeight: 0.33333334
          outWeight: 0.33333334
        m_PreInfinity: 2
        m_PostInfinity: 2
        m_RotationOrder: 4
    minVertexDistance: 0.2
    textureMode: 0
    textureScale: {x: 1, y: 1}
    ribbonCount: 1
    shadowBias: 0.5
    worldSpace: 0
    dieWithParticles: 1
    sizeAffectsWidth: 1
    sizeAffectsLifetime: 0
    inheritParticleColor: 1
    generateLightingData: 0
    splitSubEmitterRibbons: 0
    attachRibbonsToTransform: 0
    colorOverLifetime:
      serializedVersion: 2
      minMaxState: 0
      minColor: {r: 1, g: 1, b: 1, a: 1}
      maxColor: {r: 1, g: 1, b: 1, a: 1}
      maxGradient:
        serializedVersion: 2
        key0: {r: 1, g: 1, b: 1, a: 1}
        key1: {r: 1, g: 1, b: 1, a: 1}
        key2: {r: 0, g: 0, b: 0, a: 0}
        key3: {r: 0, g: 0, b: 0, a: 0}
        key4: {r: 0, g: 0, b: 0, a: 0}
        key5: {r: 0, g: 0, b: 0, a: 0}
        key6: {r: 0, g: 0, b: 0, a: 0}
        key7: {r: 0, g: 0, b: 0, a: 0}
        ctime0: 0
        ctime1: 65535
        ctime2: 0
        ctime3: 0
        ctime4: 0
        ctime5: 0
        ctime6: 0
        ctime7: 0
        atime0: 0
        atime1: 65535
        atime2: 0
        atime3: 0
        atime4: 0
        atime5: 0
        atime6: 0
        atime7: 0
        m_Mode: 0
        m_ColorSpace: -1
        m_NumColorKeys: 2
        m_NumAlphaKeys: 2
      minGradient:
        serializedVersion: 2
        key0: {r: 1, g: 1, b: 1, a: 1}
        key1: {r: 1, g: 1, b: 1, a: 1}
        key2: {r: 0, g: 0, b: 0, a: 0}
        key3: {r: 0, g: 0, b: 0, a: 0}
        key4: {r: 0, g: 0, b: 0, a: 0}
        key5: {r: 0, g: 0, b: 0, a: 0}
        key6: {r: 0, g: 0, b: 0, a: 0}
        key7: {r: 0, g: 0, b: 0, a: 0}
        ctime0: 0
        ctime1: 65535
        ctime2: 0
        ctime3: 0
        ctime4: 0
        ctime5: 0
        ctime6: 0
        ctime7: 0
        atime0: 0
        atime1: 65535
        atime2: 0
        atime3: 0
        atime4: 0
        atime5: 0
        atime6: 0
        atime7: 0
        m_Mode: 0
        m_ColorSpace: -1
        m_NumColorKeys: 2
        m_NumAlphaKeys: 2
    widthOverTrail:
      serializedVersion: 2
      minMaxState: 0
      scalar: 1
      minScalar: 1
      maxCurve:
        serializedVersion: 2
        m_Curve:
        - serializedVersion: 3
          time: 0
          value: 1
          inSlope: 0
          outSlope: 0
          tangentMode: 0
          weightedMode: 0
          inWeight: 0.33333334
          outWeight: 0.33333334
        - serializedVersion: 3
          time: 1
          value: 1
          inSlope: 0
          outSlope: 0
          tangentMode: 0
          weightedMode: 0
          inWeight: 0.33333334
          outWeight: 0.33333334
        m_PreInfinity: 2
        m_PostInfinity: 2
        m_RotationOrder: 4
      minCurve:
        serializedVersion: 2
        m_Curve:
        - serializedVersion: 3
          time: 0
          value: 1
          inSlope: 0
          outSlope: 0
          tangentMode: 0
          weightedMode: 0
          inWeight: 0.33333334
          outWeight: 0.33333334
        - serializedVersion: 3
          time: 1
          value: 1
          inSlope: 0
          outSlope: 0
          tangentMode: 0
          weightedMode: 0
          inWeight: 0.33333334
          outWeight: 0.33333334
        m_PreInfinity: 2
        m_PostInfinity: 2
        m_RotationOrder: 4
    colorOverTrail:
      serializedVersion: 2
      minMaxState: 0
      minColor: {r: 1, g: 1, b: 1, a: 1}
      maxColor: {r: 1, g: 1, b: 1, a: 1}
      maxGradient:
        serializedVersion: 2
        key0: {r: 1, g: 1, b: 1, a: 1}
        key1: {r: 1, g: 1, b: 1, a: 1}
        key2: {r: 0, g: 0, b: 0, a: 0}
        key3: {r: 0, g: 0, b: 0, a: 0}
        key4: {r: 0, g: 0, b: 0, a: 0}
        key5: {r: 0, g: 0, b: 0, a: 0}
        key6: {r: 0, g: 0, b: 0, a: 0}
        key7: {r: 0, g: 0, b: 0, a: 0}
        ctime0: 0
        ctime1: 65535
        ctime2: 0
        ctime3: 0
        ctime4: 0
        ctime5: 0
        ctime6: 0
        ctime7: 0
        atime0: 0
        atime1: 65535
        atime2: 0
        atime3: 0
        atime4: 0
        atime5: 0
        atime6: 0
        atime7: 0
        m_Mode: 0
        m_ColorSpace: -1
        m_NumColorKeys: 2
        m_NumAlphaKeys: 2
      minGradient:
        serializedVersion: 2
        key0: {r: 1, g: 1, b: 1, a: 1}
        key1: {r: 1, g: 1, b: 1, a: 1}
        key2: {r: 0, g: 0, b: 0, a: 0}
        key3: {r: 0, g: 0, b: 0, a: 0}
        key4: {r: 0, g: 0, b: 0, a: 0}
        key5: {r: 0, g: 0, b: 0, a: 0}
        key6: {r: 0, g: 0, b: 0, a: 0}
        key7: {r: 0, g: 0, b: 0, a: 0}
        ctime0: 0
        ctime1: 65535
        ctime2: 0
        ctime3: 0
        ctime4: 0
        ctime5: 0
        ctime6: 0
        ctime7: 0
        atime0: 0
        atime1: 65535
        atime2: 0
        atime3: 0
        atime4: 0
        atime5: 0
        atime6: 0
        atime7: 0
        m_Mode: 0
        m_ColorSpace: -1
        m_NumColorKeys: 2
        m_NumAlphaKeys: 2
  CustomDataModule:
    enabled: 0
    mode0: 0
    vectorComponentCount0: 4
    color0:
      serializedVersion: 2
      minMaxState: 0
      minColor: {r: 1, g: 1, b: 1, a: 1}
      maxColor: {r: 1, g: 1, b: 1, a: 1}
      maxGradient:
        serializedVersion: 2
        key0: {r: 1, g: 1, b: 1, a: 1}
        key1: {r: 1, g: 1, b: 1, a: 1}
        key2: {r: 0, g: 0, b: 0, a: 0}
        key3: {r: 0, g: 0, b: 0, a: 0}
        key4: {r: 0, g: 0, b: 0, a: 0}
        key5: {r: 0, g: 0, b: 0, a: 0}
        key6: {r: 0, g: 0, b: 0, a: 0}
        key7: {r: 0, g: 0, b: 0, a: 0}
        ctime0: 0
        ctime1: 65535
        ctime2: 0
        ctime3: 0
        ctime4: 0
        ctime5: 0
        ctime6: 0
        ctime7: 0
        atime0: 0
        atime1: 65535
        atime2: 0
        atime3: 0
        atime4: 0
        atime5: 0
        atime6: 0
        atime7: 0
        m_Mode: 0
        m_ColorSpace: -1
        m_NumColorKeys: 2
        m_NumAlphaKeys: 2
      minGradient:
        serializedVersion: 2
        key0: {r: 1, g: 1, b: 1, a: 1}
        key1: {r: 1, g: 1, b: 1, a: 1}
        key2: {r: 0, g: 0, b: 0, a: 0}
        key3: {r: 0, g: 0, b: 0, a: 0}
        key4: {r: 0, g: 0, b: 0, a: 0}
        key5: {r: 0, g: 0, b: 0, a: 0}
        key6: {r: 0, g: 0, b: 0, a: 0}
        key7: {r: 0, g: 0, b: 0, a: 0}
        ctime0: 0
        ctime1: 65535
        ctime2: 0
        ctime3: 0
        ctime4: 0
        ctime5: 0
        ctime6: 0
        ctime7: 0
        atime0: 0
        atime1: 65535
        atime2: 0
        atime3: 0
        atime4: 0
        atime5: 0
        atime6: 0
        atime7: 0
        m_Mode: 0
        m_ColorSpace: -1
        m_NumColorKeys: 2
        m_NumAlphaKeys: 2
    colorLabel0: Color
    vector0_0:
      serializedVersion: 2
      minMaxState: 0
      scalar: 0
      minScalar: 0
      maxCurve:
        serializedVersion: 2
        m_Curve:
        - serializedVersion: 3
          time: 0
          value: 0
          inSlope: 0
          outSlope: 0
          tangentMode: 0
          weightedMode: 0
          inWeight: 0.33333334
          outWeight: 0.33333334
        - serializedVersion: 3
          time: 1
          value: 0
          inSlope: 0
          outSlope: 0
          tangentMode: 0
          weightedMode: 0
          inWeight: 0.33333334
          outWeight: 0.33333334
        m_PreInfinity: 2
        m_PostInfinity: 2
        m_RotationOrder: 4
      minCurve:
        serializedVersion: 2
        m_Curve:
        - serializedVersion: 3
          time: 0
          value: 0
          inSlope: 0
          outSlope: 0
          tangentMode: 0
          weightedMode: 0
          inWeight: 0.33333334
          outWeight: 0.33333334
        - serializedVersion: 3
          time: 1
          value: 0
          inSlope: 0
          outSlope: 0
          tangentMode: 0
          weightedMode: 0
          inWeight: 0.33333334
          outWeight: 0.33333334
        m_PreInfinity: 2
        m_PostInfinity: 2
        m_RotationOrder: 4
    vectorLabel0_0: X
    vector0_1:
      serializedVersion: 2
      minMaxState: 0
      scalar: 0
      minScalar: 0
      maxCurve:
        serializedVersion: 2
        m_Curve:
        - serializedVersion: 3
          time: 0
          value: 0
          inSlope: 0
          outSlope: 0
          tangentMode: 0
          weightedMode: 0
          inWeight: 0.33333334
          outWeight: 0.33333334
        - serializedVersion: 3
          time: 1
          value: 0
          inSlope: 0
          outSlope: 0
          tangentMode: 0
          weightedMode: 0
          inWeight: 0.33333334
          outWeight: 0.33333334
        m_PreInfinity: 2
        m_PostInfinity: 2
        m_RotationOrder: 4
      minCurve:
        serializedVersion: 2
        m_Curve:
        - serializedVersion: 3
          time: 0
          value: 0
          inSlope: 0
          outSlope: 0
          tangentMode: 0
          weightedMode: 0
          inWeight: 0.33333334
          outWeight: 0.33333334
        - serializedVersion: 3
          time: 1
          value: 0
          inSlope: 0
          outSlope: 0
          tangentMode: 0
          weightedMode: 0
          inWeight: 0.33333334
          outWeight: 0.33333334
        m_PreInfinity: 2
        m_PostInfinity: 2
        m_RotationOrder: 4
    vectorLabel0_1: Y
    vector0_2:
      serializedVersion: 2
      minMaxState: 0
      scalar: 0
      minScalar: 0
      maxCurve:
        serializedVersion: 2
        m_Curve:
        - serializedVersion: 3
          time: 0
          value: 0
          inSlope: 0
          outSlope: 0
          tangentMode: 0
          weightedMode: 0
          inWeight: 0.33333334
          outWeight: 0.33333334
        - serializedVersion: 3
          time: 1
          value: 0
          inSlope: 0
          outSlope: 0
          tangentMode: 0
          weightedMode: 0
          inWeight: 0.33333334
          outWeight: 0.33333334
        m_PreInfinity: 2
        m_PostInfinity: 2
        m_RotationOrder: 4
      minCurve:
        serializedVersion: 2
        m_Curve:
        - serializedVersion: 3
          time: 0
          value: 0
          inSlope: 0
          outSlope: 0
          tangentMode: 0
          weightedMode: 0
          inWeight: 0.33333334
          outWeight: 0.33333334
        - serializedVersion: 3
          time: 1
          value: 0
          inSlope: 0
          outSlope: 0
          tangentMode: 0
          weightedMode: 0
          inWeight: 0.33333334
          outWeight: 0.33333334
        m_PreInfinity: 2
        m_PostInfinity: 2
        m_RotationOrder: 4
    vectorLabel0_2: Z
    vector0_3:
      serializedVersion: 2
      minMaxState: 0
      scalar: 0
      minScalar: 0
      maxCurve:
        serializedVersion: 2
        m_Curve:
        - serializedVersion: 3
          time: 0
          value: 0
          inSlope: 0
          outSlope: 0
          tangentMode: 0
          weightedMode: 0
          inWeight: 0.33333334
          outWeight: 0.33333334
        - serializedVersion: 3
          time: 1
          value: 0
          inSlope: 0
          outSlope: 0
          tangentMode: 0
          weightedMode: 0
          inWeight: 0.33333334
          outWeight: 0.33333334
        m_PreInfinity: 2
        m_PostInfinity: 2
        m_RotationOrder: 4
      minCurve:
        serializedVersion: 2
        m_Curve:
        - serializedVersion: 3
          time: 0
          value: 0
          inSlope: 0
          outSlope: 0
          tangentMode: 0
          weightedMode: 0
          inWeight: 0.33333334
          outWeight: 0.33333334
        - serializedVersion: 3
          time: 1
          value: 0
          inSlope: 0
          outSlope: 0
          tangentMode: 0
          weightedMode: 0
          inWeight: 0.33333334
          outWeight: 0.33333334
        m_PreInfinity: 2
        m_PostInfinity: 2
        m_RotationOrder: 4
    vectorLabel0_3: W
    mode1: 0
    vectorComponentCount1: 4
    color1:
      serializedVersion: 2
      minMaxState: 0
      minColor: {r: 1, g: 1, b: 1, a: 1}
      maxColor: {r: 1, g: 1, b: 1, a: 1}
      maxGradient:
        serializedVersion: 2
        key0: {r: 1, g: 1, b: 1, a: 1}
        key1: {r: 1, g: 1, b: 1, a: 1}
        key2: {r: 0, g: 0, b: 0, a: 0}
        key3: {r: 0, g: 0, b: 0, a: 0}
        key4: {r: 0, g: 0, b: 0, a: 0}
        key5: {r: 0, g: 0, b: 0, a: 0}
        key6: {r: 0, g: 0, b: 0, a: 0}
        key7: {r: 0, g: 0, b: 0, a: 0}
        ctime0: 0
        ctime1: 65535
        ctime2: 0
        ctime3: 0
        ctime4: 0
        ctime5: 0
        ctime6: 0
        ctime7: 0
        atime0: 0
        atime1: 65535
        atime2: 0
        atime3: 0
        atime4: 0
        atime5: 0
        atime6: 0
        atime7: 0
        m_Mode: 0
        m_ColorSpace: -1
        m_NumColorKeys: 2
        m_NumAlphaKeys: 2
      minGradient:
        serializedVersion: 2
        key0: {r: 1, g: 1, b: 1, a: 1}
        key1: {r: 1, g: 1, b: 1, a: 1}
        key2: {r: 0, g: 0, b: 0, a: 0}
        key3: {r: 0, g: 0, b: 0, a: 0}
        key4: {r: 0, g: 0, b: 0, a: 0}
        key5: {r: 0, g: 0, b: 0, a: 0}
        key6: {r: 0, g: 0, b: 0, a: 0}
        key7: {r: 0, g: 0, b: 0, a: 0}
        ctime0: 0
        ctime1: 65535
        ctime2: 0
        ctime3: 0
        ctime4: 0
        ctime5: 0
        ctime6: 0
        ctime7: 0
        atime0: 0
        atime1: 65535
        atime2: 0
        atime3: 0
        atime4: 0
        atime5: 0
        atime6: 0
        atime7: 0
        m_Mode: 0
        m_ColorSpace: -1
        m_NumColorKeys: 2
        m_NumAlphaKeys: 2
    colorLabel1: Color
    vector1_0:
      serializedVersion: 2
      minMaxState: 0
      scalar: 0
      minScalar: 0
      maxCurve:
        serializedVersion: 2
        m_Curve:
        - serializedVersion: 3
          time: 0
          value: 0
          inSlope: 0
          outSlope: 0
          tangentMode: 0
          weightedMode: 0
          inWeight: 0.33333334
          outWeight: 0.33333334
        - serializedVersion: 3
          time: 1
          value: 0
          inSlope: 0
          outSlope: 0
          tangentMode: 0
          weightedMode: 0
          inWeight: 0.33333334
          outWeight: 0.33333334
        m_PreInfinity: 2
        m_PostInfinity: 2
        m_RotationOrder: 4
      minCurve:
        serializedVersion: 2
        m_Curve:
        - serializedVersion: 3
          time: 0
          value: 0
          inSlope: 0
          outSlope: 0
          tangentMode: 0
          weightedMode: 0
          inWeight: 0.33333334
          outWeight: 0.33333334
        - serializedVersion: 3
          time: 1
          value: 0
          inSlope: 0
          outSlope: 0
          tangentMode: 0
          weightedMode: 0
          inWeight: 0.33333334
          outWeight: 0.33333334
        m_PreInfinity: 2
        m_PostInfinity: 2
        m_RotationOrder: 4
    vectorLabel1_0: X
    vector1_1:
      serializedVersion: 2
      minMaxState: 0
      scalar: 0
      minScalar: 0
      maxCurve:
        serializedVersion: 2
        m_Curve:
        - serializedVersion: 3
          time: 0
          value: 0
          inSlope: 0
          outSlope: 0
          tangentMode: 0
          weightedMode: 0
          inWeight: 0.33333334
          outWeight: 0.33333334
        - serializedVersion: 3
          time: 1
          value: 0
          inSlope: 0
          outSlope: 0
          tangentMode: 0
          weightedMode: 0
          inWeight: 0.33333334
          outWeight: 0.33333334
        m_PreInfinity: 2
        m_PostInfinity: 2
        m_RotationOrder: 4
      minCurve:
        serializedVersion: 2
        m_Curve:
        - serializedVersion: 3
          time: 0
          value: 0
          inSlope: 0
          outSlope: 0
          tangentMode: 0
          weightedMode: 0
          inWeight: 0.33333334
          outWeight: 0.33333334
        - serializedVersion: 3
          time: 1
          value: 0
          inSlope: 0
          outSlope: 0
          tangentMode: 0
          weightedMode: 0
          inWeight: 0.33333334
          outWeight: 0.33333334
        m_PreInfinity: 2
        m_PostInfinity: 2
        m_RotationOrder: 4
    vectorLabel1_1: Y
    vector1_2:
      serializedVersion: 2
      minMaxState: 0
      scalar: 0
      minScalar: 0
      maxCurve:
        serializedVersion: 2
        m_Curve:
        - serializedVersion: 3
          time: 0
          value: 0
          inSlope: 0
          outSlope: 0
          tangentMode: 0
          weightedMode: 0
          inWeight: 0.33333334
          outWeight: 0.33333334
        - serializedVersion: 3
          time: 1
          value: 0
          inSlope: 0
          outSlope: 0
          tangentMode: 0
          weightedMode: 0
          inWeight: 0.33333334
          outWeight: 0.33333334
        m_PreInfinity: 2
        m_PostInfinity: 2
        m_RotationOrder: 4
      minCurve:
        serializedVersion: 2
        m_Curve:
        - serializedVersion: 3
          time: 0
          value: 0
          inSlope: 0
          outSlope: 0
          tangentMode: 0
          weightedMode: 0
          inWeight: 0.33333334
          outWeight: 0.33333334
        - serializedVersion: 3
          time: 1
          value: 0
          inSlope: 0
          outSlope: 0
          tangentMode: 0
          weightedMode: 0
          inWeight: 0.33333334
          outWeight: 0.33333334
        m_PreInfinity: 2
        m_PostInfinity: 2
        m_RotationOrder: 4
    vectorLabel1_2: Z
    vector1_3:
      serializedVersion: 2
      minMaxState: 0
      scalar: 0
      minScalar: 0
      maxCurve:
        serializedVersion: 2
        m_Curve:
        - serializedVersion: 3
          time: 0
          value: 0
          inSlope: 0
          outSlope: 0
          tangentMode: 0
          weightedMode: 0
          inWeight: 0.33333334
          outWeight: 0.33333334
        - serializedVersion: 3
          time: 1
          value: 0
          inSlope: 0
          outSlope: 0
          tangentMode: 0
          weightedMode: 0
          inWeight: 0.33333334
          outWeight: 0.33333334
        m_PreInfinity: 2
        m_PostInfinity: 2
        m_RotationOrder: 4
      minCurve:
        serializedVersion: 2
        m_Curve:
        - serializedVersion: 3
          time: 0
          value: 0
          inSlope: 0
          outSlope: 0
          tangentMode: 0
          weightedMode: 0
          inWeight: 0.33333334
          outWeight: 0.33333334
        - serializedVersion: 3
          time: 1
          value: 0
          inSlope: 0
          outSlope: 0
          tangentMode: 0
          weightedMode: 0
          inWeight: 0.33333334
          outWeight: 0.33333334
        m_PreInfinity: 2
        m_PostInfinity: 2
        m_RotationOrder: 4
    vectorLabel1_3: W
--- !u!199 &1342989747412821289
ParticleSystemRenderer:
  serializedVersion: 6
  m_ObjectHideFlags: 0
  m_CorrespondingSourceObject: {fileID: 0}
  m_PrefabInstance: {fileID: 0}
  m_PrefabAsset: {fileID: 0}
  m_GameObject: {fileID: 6715466662595909670}
  m_Enabled: 0
  m_CastShadows: 0
  m_ReceiveShadows: 0
  m_DynamicOccludee: 1
  m_StaticShadowCaster: 0
  m_MotionVectors: 1
  m_LightProbeUsage: 0
  m_ReflectionProbeUsage: 0
  m_RayTracingMode: 0
  m_RayTraceProcedural: 0
  m_RayTracingAccelStructBuildFlagsOverride: 0
  m_RayTracingAccelStructBuildFlags: 1
  m_RenderingLayerMask: 1
  m_RendererPriority: 0
  m_Materials:
  - {fileID: 2100000, guid: e823cd5b5d27c0f4b8256e7c12ee3e6d, type: 2}
  m_StaticBatchInfo:
    firstSubMesh: 0
    subMeshCount: 0
  m_StaticBatchRoot: {fileID: 0}
  m_ProbeAnchor: {fileID: 0}
  m_LightProbeVolumeOverride: {fileID: 0}
  m_ScaleInLightmap: 1
  m_ReceiveGI: 1
  m_PreserveUVs: 0
  m_IgnoreNormalsForChartDetection: 0
  m_ImportantGI: 0
  m_StitchLightmapSeams: 1
  m_SelectedEditorRenderState: 3
  m_MinimumChartSize: 4
  m_AutoUVMaxDistance: 0.5
  m_AutoUVMaxAngle: 89
  m_LightmapParameters: {fileID: 0}
  m_SortingLayerID: 0
  m_SortingLayer: 0
  m_SortingOrder: 0
  m_RenderMode: 0
  m_MeshDistribution: 0
  m_SortMode: 0
  m_MinParticleSize: 0
  m_MaxParticleSize: 0.5
  m_CameraVelocityScale: 0
  m_VelocityScale: 0
  m_LengthScale: 2
  m_SortingFudge: 0
  m_NormalDirection: 1
  m_ShadowBias: 0
  m_RenderAlignment: 0
  m_Pivot: {x: 0, y: 0, z: 0}
  m_Flip: {x: 0, y: 0, z: 0}
  m_EnableGPUInstancing: 1
  m_ApplyActiveColorSpace: 1
  m_AllowRoll: 1
  m_FreeformStretching: 0
  m_RotateWithStretchDirection: 1
  m_UseCustomVertexStreams: 0
  m_VertexStreams: 00010304
  m_UseCustomTrailVertexStreams: 0
  m_TrailVertexStreams: 00010304
  m_Mesh: {fileID: 0}
  m_Mesh1: {fileID: 0}
  m_Mesh2: {fileID: 0}
  m_Mesh3: {fileID: 0}
  m_MeshWeighting: 1
  m_MeshWeighting1: 1
  m_MeshWeighting2: 1
  m_MeshWeighting3: 1
  m_MaskInteraction: 0
--- !u!1 &8330070491232924921
GameObject:
  m_ObjectHideFlags: 0
  m_CorrespondingSourceObject: {fileID: 0}
  m_PrefabInstance: {fileID: 0}
  m_PrefabAsset: {fileID: 0}
  serializedVersion: 6
  m_Component:
  - component: {fileID: 8450538414340830000}
  - component: {fileID: 1909301059188055480}
  - component: {fileID: 5553134126258635505}
  m_Layer: 7
  m_Name: inner
  m_TagString: Untagged
  m_Icon: {fileID: 0}
  m_NavMeshLayer: 0
  m_StaticEditorFlags: 0
  m_IsActive: 1
--- !u!4 &8450538414340830000
Transform:
  m_ObjectHideFlags: 0
  m_CorrespondingSourceObject: {fileID: 0}
  m_PrefabInstance: {fileID: 0}
  m_PrefabAsset: {fileID: 0}
  m_GameObject: {fileID: 8330070491232924921}
  serializedVersion: 2
  m_LocalRotation: {x: -0, y: -0, z: -0, w: 1}
  m_LocalPosition: {x: 0, y: 1.070876, z: 0}
  m_LocalScale: {x: 1.2, y: 1.2, z: 1.2999998}
  m_ConstrainProportionsScale: 0
  m_Children: []
  m_Father: {fileID: 5818452018471848881}
  m_LocalEulerAnglesHint: {x: -90, y: 0, z: 0}
--- !u!198 &1909301059188055480
ParticleSystem:
  m_ObjectHideFlags: 0
  m_CorrespondingSourceObject: {fileID: 0}
  m_PrefabInstance: {fileID: 0}
  m_PrefabAsset: {fileID: 0}
  m_GameObject: {fileID: 8330070491232924921}
  serializedVersion: 8
  lengthInSec: 5
  simulationSpeed: 0.5
  stopAction: 0
  cullingMode: 0
  ringBufferMode: 0
  ringBufferLoopRange: {x: 0, y: 1}
  emitterVelocityMode: 1
  looping: 1
  prewarm: 0
  playOnAwake: 1
  useUnscaledTime: 0
  autoRandomSeed: 1
  startDelay:
    serializedVersion: 2
    minMaxState: 0
    scalar: 0
    minScalar: 0
    maxCurve:
      serializedVersion: 2
      m_Curve:
      - serializedVersion: 3
        time: 0
        value: 0
        inSlope: 0
        outSlope: 0
        tangentMode: 0
        weightedMode: 0
        inWeight: 0.33333334
        outWeight: 0.33333334
      - serializedVersion: 3
        time: 1
        value: 0
        inSlope: 0
        outSlope: 0
        tangentMode: 0
        weightedMode: 0
        inWeight: 0.33333334
        outWeight: 0.33333334
      m_PreInfinity: 2
      m_PostInfinity: 2
      m_RotationOrder: 4
    minCurve:
      serializedVersion: 2
      m_Curve:
      - serializedVersion: 3
        time: 0
        value: 0
        inSlope: 0
        outSlope: 0
        tangentMode: 0
        weightedMode: 0
        inWeight: 0.33333334
        outWeight: 0.33333334
      - serializedVersion: 3
        time: 1
        value: 0
        inSlope: 0
        outSlope: 0
        tangentMode: 0
        weightedMode: 0
        inWeight: 0.33333334
        outWeight: 0.33333334
      m_PreInfinity: 2
      m_PostInfinity: 2
      m_RotationOrder: 4
  moveWithTransform: 0
  moveWithCustomTransform: {fileID: 0}
  scalingMode: 0
  randomSeed: 0
  InitialModule:
    serializedVersion: 3
    enabled: 1
    startLifetime:
      serializedVersion: 2
      minMaxState: 0
      scalar: 1
      minScalar: 5
      maxCurve:
        serializedVersion: 2
        m_Curve:
        - serializedVersion: 3
          time: 0
          value: 1
          inSlope: 0
          outSlope: 0
          tangentMode: 0
          weightedMode: 0
          inWeight: 0.33333334
          outWeight: 0.33333334
        - serializedVersion: 3
          time: 1
          value: 1
          inSlope: 0
          outSlope: 0
          tangentMode: 0
          weightedMode: 0
          inWeight: 0.33333334
          outWeight: 0.33333334
        m_PreInfinity: 2
        m_PostInfinity: 2
        m_RotationOrder: 4
      minCurve:
        serializedVersion: 2
        m_Curve:
        - serializedVersion: 3
          time: 0
          value: 1
          inSlope: 0
          outSlope: 0
          tangentMode: 0
          weightedMode: 0
          inWeight: 0.33333334
          outWeight: 0.33333334
        - serializedVersion: 3
          time: 1
          value: 1
          inSlope: 0
          outSlope: 0
          tangentMode: 0
          weightedMode: 0
          inWeight: 0.33333334
          outWeight: 0.33333334
        m_PreInfinity: 2
        m_PostInfinity: 2
        m_RotationOrder: 4
    startSpeed:
      serializedVersion: 2
      minMaxState: 0
      scalar: 0
      minScalar: 5
      maxCurve:
        serializedVersion: 2
        m_Curve:
        - serializedVersion: 3
          time: 0
          value: 1
          inSlope: 0
          outSlope: 0
          tangentMode: 0
          weightedMode: 0
          inWeight: 0.33333334
          outWeight: 0.33333334
        - serializedVersion: 3
          time: 1
          value: 1
          inSlope: 0
          outSlope: 0
          tangentMode: 0
          weightedMode: 0
          inWeight: 0.33333334
          outWeight: 0.33333334
        m_PreInfinity: 2
        m_PostInfinity: 2
        m_RotationOrder: 4
      minCurve:
        serializedVersion: 2
        m_Curve:
        - serializedVersion: 3
          time: 0
          value: 1
          inSlope: 0
          outSlope: 0
          tangentMode: 0
          weightedMode: 0
          inWeight: 0.33333334
          outWeight: 0.33333334
        - serializedVersion: 3
          time: 1
          value: 1
          inSlope: 0
          outSlope: 0
          tangentMode: 0
          weightedMode: 0
          inWeight: 0.33333334
          outWeight: 0.33333334
        m_PreInfinity: 2
        m_PostInfinity: 2
        m_RotationOrder: 4
    startColor:
      serializedVersion: 2
      minMaxState: 0
      minColor: {r: 0.7122642, g: 1, b: 0.7303182, a: 0.39607844}
<<<<<<< HEAD
      maxColor: {r: 1, g: 0.3019608, b: 0, a: 1}
=======
      maxColor: {r: 0, g: 0.33333334, b: 1, a: 1}
>>>>>>> c66794a5
      maxGradient:
        serializedVersion: 2
        key0: {r: 1, g: 1, b: 1, a: 1}
        key1: {r: 1, g: 1, b: 1, a: 1}
        key2: {r: 0, g: 0, b: 0, a: 0}
        key3: {r: 0, g: 0, b: 0, a: 0}
        key4: {r: 0, g: 0, b: 0, a: 0}
        key5: {r: 0, g: 0, b: 0, a: 0}
        key6: {r: 0, g: 0, b: 0, a: 0}
        key7: {r: 0, g: 0, b: 0, a: 0}
        ctime0: 0
        ctime1: 65535
        ctime2: 0
        ctime3: 0
        ctime4: 0
        ctime5: 0
        ctime6: 0
        ctime7: 0
        atime0: 0
        atime1: 65535
        atime2: 0
        atime3: 0
        atime4: 0
        atime5: 0
        atime6: 0
        atime7: 0
        m_Mode: 0
        m_ColorSpace: -1
        m_NumColorKeys: 2
        m_NumAlphaKeys: 2
      minGradient:
        serializedVersion: 2
        key0: {r: 1, g: 1, b: 1, a: 1}
        key1: {r: 1, g: 1, b: 1, a: 1}
        key2: {r: 0, g: 0, b: 0, a: 0}
        key3: {r: 0, g: 0, b: 0, a: 0}
        key4: {r: 0, g: 0, b: 0, a: 0}
        key5: {r: 0, g: 0, b: 0, a: 0}
        key6: {r: 0, g: 0, b: 0, a: 0}
        key7: {r: 0, g: 0, b: 0, a: 0}
        ctime0: 0
        ctime1: 65535
        ctime2: 0
        ctime3: 0
        ctime4: 0
        ctime5: 0
        ctime6: 0
        ctime7: 0
        atime0: 0
        atime1: 65535
        atime2: 0
        atime3: 0
        atime4: 0
        atime5: 0
        atime6: 0
        atime7: 0
        m_Mode: 0
        m_ColorSpace: -1
        m_NumColorKeys: 2
        m_NumAlphaKeys: 2
    startSize:
      serializedVersion: 2
      minMaxState: 0
      scalar: 0.65
      minScalar: 1
      maxCurve:
        serializedVersion: 2
        m_Curve:
        - serializedVersion: 3
          time: 0
          value: 1
          inSlope: 0
          outSlope: 0
          tangentMode: 0
          weightedMode: 0
          inWeight: 0.33333334
          outWeight: 0.33333334
        - serializedVersion: 3
          time: 1
          value: 1
          inSlope: 0
          outSlope: 0
          tangentMode: 0
          weightedMode: 0
          inWeight: 0.33333334
          outWeight: 0.33333334
        m_PreInfinity: 2
        m_PostInfinity: 2
        m_RotationOrder: 4
      minCurve:
        serializedVersion: 2
        m_Curve:
        - serializedVersion: 3
          time: 0
          value: 1
          inSlope: 0
          outSlope: 0
          tangentMode: 0
          weightedMode: 0
          inWeight: 0.33333334
          outWeight: 0.33333334
        - serializedVersion: 3
          time: 1
          value: 1
          inSlope: 0
          outSlope: 0
          tangentMode: 0
          weightedMode: 0
          inWeight: 0.33333334
          outWeight: 0.33333334
        m_PreInfinity: 2
        m_PostInfinity: 2
        m_RotationOrder: 4
    startSizeY:
      serializedVersion: 2
      minMaxState: 0
      scalar: 1
      minScalar: 1
      maxCurve:
        serializedVersion: 2
        m_Curve:
        - serializedVersion: 3
          time: 0
          value: 1
          inSlope: 0
          outSlope: 0
          tangentMode: 0
          weightedMode: 0
          inWeight: 0.33333334
          outWeight: 0.33333334
        - serializedVersion: 3
          time: 1
          value: 1
          inSlope: 0
          outSlope: 0
          tangentMode: 0
          weightedMode: 0
          inWeight: 0.33333334
          outWeight: 0.33333334
        m_PreInfinity: 2
        m_PostInfinity: 2
        m_RotationOrder: 4
      minCurve:
        serializedVersion: 2
        m_Curve:
        - serializedVersion: 3
          time: 0
          value: 1
          inSlope: 0
          outSlope: 0
          tangentMode: 0
          weightedMode: 0
          inWeight: 0.33333334
          outWeight: 0.33333334
        - serializedVersion: 3
          time: 1
          value: 1
          inSlope: 0
          outSlope: 0
          tangentMode: 0
          weightedMode: 0
          inWeight: 0.33333334
          outWeight: 0.33333334
        m_PreInfinity: 2
        m_PostInfinity: 2
        m_RotationOrder: 4
    startSizeZ:
      serializedVersion: 2
      minMaxState: 0
      scalar: 1
      minScalar: 1
      maxCurve:
        serializedVersion: 2
        m_Curve:
        - serializedVersion: 3
          time: 0
          value: 1
          inSlope: 0
          outSlope: 0
          tangentMode: 0
          weightedMode: 0
          inWeight: 0.33333334
          outWeight: 0.33333334
        - serializedVersion: 3
          time: 1
          value: 1
          inSlope: 0
          outSlope: 0
          tangentMode: 0
          weightedMode: 0
          inWeight: 0.33333334
          outWeight: 0.33333334
        m_PreInfinity: 2
        m_PostInfinity: 2
        m_RotationOrder: 4
      minCurve:
        serializedVersion: 2
        m_Curve:
        - serializedVersion: 3
          time: 0
          value: 1
          inSlope: 0
          outSlope: 0
          tangentMode: 0
          weightedMode: 0
          inWeight: 0.33333334
          outWeight: 0.33333334
        - serializedVersion: 3
          time: 1
          value: 1
          inSlope: 0
          outSlope: 0
          tangentMode: 0
          weightedMode: 0
          inWeight: 0.33333334
          outWeight: 0.33333334
        m_PreInfinity: 2
        m_PostInfinity: 2
        m_RotationOrder: 4
    startRotationX:
      serializedVersion: 2
      minMaxState: 0
      scalar: 0
      minScalar: 0
      maxCurve:
        serializedVersion: 2
        m_Curve:
        - serializedVersion: 3
          time: 0
          value: 0
          inSlope: 0
          outSlope: 0
          tangentMode: 0
          weightedMode: 0
          inWeight: 0.33333334
          outWeight: 0.33333334
        - serializedVersion: 3
          time: 1
          value: 0
          inSlope: 0
          outSlope: 0
          tangentMode: 0
          weightedMode: 0
          inWeight: 0.33333334
          outWeight: 0.33333334
        m_PreInfinity: 2
        m_PostInfinity: 2
        m_RotationOrder: 4
      minCurve:
        serializedVersion: 2
        m_Curve:
        - serializedVersion: 3
          time: 0
          value: 0
          inSlope: 0
          outSlope: 0
          tangentMode: 0
          weightedMode: 0
          inWeight: 0.33333334
          outWeight: 0.33333334
        - serializedVersion: 3
          time: 1
          value: 0
          inSlope: 0
          outSlope: 0
          tangentMode: 0
          weightedMode: 0
          inWeight: 0.33333334
          outWeight: 0.33333334
        m_PreInfinity: 2
        m_PostInfinity: 2
        m_RotationOrder: 4
    startRotationY:
      serializedVersion: 2
      minMaxState: 0
      scalar: 0
      minScalar: 0
      maxCurve:
        serializedVersion: 2
        m_Curve:
        - serializedVersion: 3
          time: 0
          value: 0
          inSlope: 0
          outSlope: 0
          tangentMode: 0
          weightedMode: 0
          inWeight: 0.33333334
          outWeight: 0.33333334
        - serializedVersion: 3
          time: 1
          value: 0
          inSlope: 0
          outSlope: 0
          tangentMode: 0
          weightedMode: 0
          inWeight: 0.33333334
          outWeight: 0.33333334
        m_PreInfinity: 2
        m_PostInfinity: 2
        m_RotationOrder: 4
      minCurve:
        serializedVersion: 2
        m_Curve:
        - serializedVersion: 3
          time: 0
          value: 0
          inSlope: 0
          outSlope: 0
          tangentMode: 0
          weightedMode: 0
          inWeight: 0.33333334
          outWeight: 0.33333334
        - serializedVersion: 3
          time: 1
          value: 0
          inSlope: 0
          outSlope: 0
          tangentMode: 0
          weightedMode: 0
          inWeight: 0.33333334
          outWeight: 0.33333334
        m_PreInfinity: 2
        m_PostInfinity: 2
        m_RotationOrder: 4
    startRotation:
      serializedVersion: 2
      minMaxState: 0
      scalar: 0
      minScalar: 0
      maxCurve:
        serializedVersion: 2
        m_Curve:
        - serializedVersion: 3
          time: 0
          value: 0
          inSlope: 0
          outSlope: 0
          tangentMode: 0
          weightedMode: 0
          inWeight: 0.33333334
          outWeight: 0.33333334
        - serializedVersion: 3
          time: 1
          value: 0
          inSlope: 0
          outSlope: 0
          tangentMode: 0
          weightedMode: 0
          inWeight: 0.33333334
          outWeight: 0.33333334
        m_PreInfinity: 2
        m_PostInfinity: 2
        m_RotationOrder: 4
      minCurve:
        serializedVersion: 2
        m_Curve:
        - serializedVersion: 3
          time: 0
          value: 0
          inSlope: 0
          outSlope: 0
          tangentMode: 0
          weightedMode: 0
          inWeight: 0.33333334
          outWeight: 0.33333334
        - serializedVersion: 3
          time: 1
          value: 0
          inSlope: 0
          outSlope: 0
          tangentMode: 0
          weightedMode: 0
          inWeight: 0.33333334
          outWeight: 0.33333334
        m_PreInfinity: 2
        m_PostInfinity: 2
        m_RotationOrder: 4
    randomizeRotationDirection: 0
    gravitySource: 0
    maxNumParticles: 1000
    customEmitterVelocity: {x: 0, y: 0, z: 0}
    size3D: 0
    rotation3D: 0
    gravityModifier:
      serializedVersion: 2
      minMaxState: 0
      scalar: 0
      minScalar: 0
      maxCurve:
        serializedVersion: 2
        m_Curve:
        - serializedVersion: 3
          time: 0
          value: 0
          inSlope: 0
          outSlope: 0
          tangentMode: 0
          weightedMode: 0
          inWeight: 0.33333334
          outWeight: 0.33333334
        - serializedVersion: 3
          time: 1
          value: 0
          inSlope: 0
          outSlope: 0
          tangentMode: 0
          weightedMode: 0
          inWeight: 0.33333334
          outWeight: 0.33333334
        m_PreInfinity: 2
        m_PostInfinity: 2
        m_RotationOrder: 4
      minCurve:
        serializedVersion: 2
        m_Curve:
        - serializedVersion: 3
          time: 0
          value: 0
          inSlope: 0
          outSlope: 0
          tangentMode: 0
          weightedMode: 0
          inWeight: 0.33333334
          outWeight: 0.33333334
        - serializedVersion: 3
          time: 1
          value: 0
          inSlope: 0
          outSlope: 0
          tangentMode: 0
          weightedMode: 0
          inWeight: 0.33333334
          outWeight: 0.33333334
        m_PreInfinity: 2
        m_PostInfinity: 2
        m_RotationOrder: 4
  ShapeModule:
    serializedVersion: 6
    enabled: 1
    type: 17
    angle: 25
    length: 5
    boxThickness: {x: 0, y: 0, z: 0}
    radiusThickness: 0
    donutRadius: 0.0001
    m_Position: {x: 0, y: 0, z: 0}
    m_Rotation: {x: 0, y: 0, z: 0}
    m_Scale: {x: 1, y: 1, z: 1}
    placementMode: 0
    m_MeshMaterialIndex: 0
    m_MeshNormalOffset: 0
    m_MeshSpawn:
      mode: 0
      spread: 0
      speed:
        serializedVersion: 2
        minMaxState: 0
        scalar: 1
        minScalar: 1
        maxCurve:
          serializedVersion: 2
          m_Curve:
          - serializedVersion: 3
            time: 0
            value: 1
            inSlope: 0
            outSlope: 0
            tangentMode: 0
            weightedMode: 0
            inWeight: 0.33333334
            outWeight: 0.33333334
          - serializedVersion: 3
            time: 1
            value: 1
            inSlope: 0
            outSlope: 0
            tangentMode: 0
            weightedMode: 0
            inWeight: 0.33333334
            outWeight: 0.33333334
          m_PreInfinity: 2
          m_PostInfinity: 2
          m_RotationOrder: 4
        minCurve:
          serializedVersion: 2
          m_Curve:
          - serializedVersion: 3
            time: 0
            value: 1
            inSlope: 0
            outSlope: 0
            tangentMode: 0
            weightedMode: 0
            inWeight: 0.33333334
            outWeight: 0.33333334
          - serializedVersion: 3
            time: 1
            value: 1
            inSlope: 0
            outSlope: 0
            tangentMode: 0
            weightedMode: 0
            inWeight: 0.33333334
            outWeight: 0.33333334
          m_PreInfinity: 2
          m_PostInfinity: 2
          m_RotationOrder: 4
    m_Mesh: {fileID: 0}
    m_MeshRenderer: {fileID: 0}
    m_SkinnedMeshRenderer: {fileID: 0}
    m_Sprite: {fileID: 0}
    m_SpriteRenderer: {fileID: 0}
    m_UseMeshMaterialIndex: 0
    m_UseMeshColors: 1
    alignToDirection: 0
    m_Texture: {fileID: 0}
    m_TextureClipChannel: 3
    m_TextureClipThreshold: 0
    m_TextureUVChannel: 0
    m_TextureColorAffectsParticles: 1
    m_TextureAlphaAffectsParticles: 1
    m_TextureBilinearFiltering: 0
    randomDirectionAmount: 0
    sphericalDirectionAmount: 0
    randomPositionAmount: 0
    radius:
      value: 1
      mode: 0
      spread: 0
      speed:
        serializedVersion: 2
        minMaxState: 0
        scalar: 1
        minScalar: 1
        maxCurve:
          serializedVersion: 2
          m_Curve:
          - serializedVersion: 3
            time: 0
            value: 1
            inSlope: 0
            outSlope: 0
            tangentMode: 0
            weightedMode: 0
            inWeight: 0.33333334
            outWeight: 0.33333334
          - serializedVersion: 3
            time: 1
            value: 1
            inSlope: 0
            outSlope: 0
            tangentMode: 0
            weightedMode: 0
            inWeight: 0.33333334
            outWeight: 0.33333334
          m_PreInfinity: 2
          m_PostInfinity: 2
          m_RotationOrder: 4
        minCurve:
          serializedVersion: 2
          m_Curve:
          - serializedVersion: 3
            time: 0
            value: 1
            inSlope: 0
            outSlope: 0
            tangentMode: 0
            weightedMode: 0
            inWeight: 0.33333334
            outWeight: 0.33333334
          - serializedVersion: 3
            time: 1
            value: 1
            inSlope: 0
            outSlope: 0
            tangentMode: 0
            weightedMode: 0
            inWeight: 0.33333334
            outWeight: 0.33333334
          m_PreInfinity: 2
          m_PostInfinity: 2
          m_RotationOrder: 4
    arc:
      value: 360
      mode: 1
      spread: 0
      speed:
        serializedVersion: 2
        minMaxState: 0
        scalar: 1
        minScalar: 1
        maxCurve:
          serializedVersion: 2
          m_Curve:
          - serializedVersion: 3
            time: 0
            value: 1
            inSlope: 0
            outSlope: 0
            tangentMode: 0
            weightedMode: 0
            inWeight: 0.33333334
            outWeight: 0.33333334
          - serializedVersion: 3
            time: 1
            value: 1
            inSlope: 0
            outSlope: 0
            tangentMode: 0
            weightedMode: 0
            inWeight: 0.33333334
            outWeight: 0.33333334
          m_PreInfinity: 2
          m_PostInfinity: 2
          m_RotationOrder: 4
        minCurve:
          serializedVersion: 2
          m_Curve:
          - serializedVersion: 3
            time: 0
            value: 1
            inSlope: 0
            outSlope: 0
            tangentMode: 0
            weightedMode: 0
            inWeight: 0.33333334
            outWeight: 0.33333334
          - serializedVersion: 3
            time: 1
            value: 1
            inSlope: 0
            outSlope: 0
            tangentMode: 0
            weightedMode: 0
            inWeight: 0.33333334
            outWeight: 0.33333334
          m_PreInfinity: 2
          m_PostInfinity: 2
          m_RotationOrder: 4
  EmissionModule:
    enabled: 1
    serializedVersion: 4
    rateOverTime:
      serializedVersion: 2
      minMaxState: 0
      scalar: 200
      minScalar: 100
      maxCurve:
        serializedVersion: 2
        m_Curve:
        - serializedVersion: 3
          time: 0
          value: 1
          inSlope: 0
          outSlope: 0
          tangentMode: 0
          weightedMode: 0
          inWeight: 0.33333334
          outWeight: 0.33333334
        - serializedVersion: 3
          time: 1
          value: 1
          inSlope: 0
          outSlope: 0
          tangentMode: 0
          weightedMode: 0
          inWeight: 0.33333334
          outWeight: 0.33333334
        m_PreInfinity: 2
        m_PostInfinity: 2
        m_RotationOrder: 4
      minCurve:
        serializedVersion: 2
        m_Curve:
        - serializedVersion: 3
          time: 0
          value: 1
          inSlope: 0
          outSlope: 0
          tangentMode: 0
          weightedMode: 0
          inWeight: 0.33333334
          outWeight: 0.33333334
        - serializedVersion: 3
          time: 1
          value: 1
          inSlope: 0
          outSlope: 0
          tangentMode: 0
          weightedMode: 0
          inWeight: 0.33333334
          outWeight: 0.33333334
        m_PreInfinity: 2
        m_PostInfinity: 2
        m_RotationOrder: 4
    rateOverDistance:
      serializedVersion: 2
      minMaxState: 0
      scalar: 0
      minScalar: 0
      maxCurve:
        serializedVersion: 2
        m_Curve:
        - serializedVersion: 3
          time: 0
          value: 0
          inSlope: 0
          outSlope: 0
          tangentMode: 0
          weightedMode: 0
          inWeight: 0.33333334
          outWeight: 0.33333334
        - serializedVersion: 3
          time: 1
          value: 0
          inSlope: 0
          outSlope: 0
          tangentMode: 0
          weightedMode: 0
          inWeight: 0.33333334
          outWeight: 0.33333334
        m_PreInfinity: 2
        m_PostInfinity: 2
        m_RotationOrder: 4
      minCurve:
        serializedVersion: 2
        m_Curve:
        - serializedVersion: 3
          time: 0
          value: 0
          inSlope: 0
          outSlope: 0
          tangentMode: 0
          weightedMode: 0
          inWeight: 0.33333334
          outWeight: 0.33333334
        - serializedVersion: 3
          time: 1
          value: 0
          inSlope: 0
          outSlope: 0
          tangentMode: 0
          weightedMode: 0
          inWeight: 0.33333334
          outWeight: 0.33333334
        m_PreInfinity: 2
        m_PostInfinity: 2
        m_RotationOrder: 4
    m_BurstCount: 0
    m_Bursts: []
  SizeModule:
    enabled: 0
    curve:
      serializedVersion: 2
      minMaxState: 1
      scalar: 1
      minScalar: 1
      maxCurve:
        serializedVersion: 2
        m_Curve:
        - serializedVersion: 3
          time: 0
          value: 0
          inSlope: 0
          outSlope: 1
          tangentMode: 0
          weightedMode: 0
          inWeight: 0.33333334
          outWeight: 0.33333334
        - serializedVersion: 3
          time: 1
          value: 1
          inSlope: 1
          outSlope: 0
          tangentMode: 0
          weightedMode: 0
          inWeight: 0.33333334
          outWeight: 0.33333334
        m_PreInfinity: 2
        m_PostInfinity: 2
        m_RotationOrder: 4
      minCurve:
        serializedVersion: 2
        m_Curve:
        - serializedVersion: 3
          time: 0
          value: 1
          inSlope: 0
          outSlope: 0
          tangentMode: 0
          weightedMode: 0
          inWeight: 0.33333334
          outWeight: 0.33333334
        - serializedVersion: 3
          time: 1
          value: 1
          inSlope: 0
          outSlope: 0
          tangentMode: 0
          weightedMode: 0
          inWeight: 0.33333334
          outWeight: 0.33333334
        m_PreInfinity: 2
        m_PostInfinity: 2
        m_RotationOrder: 4
    y:
      serializedVersion: 2
      minMaxState: 1
      scalar: 1
      minScalar: 1
      maxCurve:
        serializedVersion: 2
        m_Curve:
        - serializedVersion: 3
          time: 0
          value: 0
          inSlope: 0
          outSlope: 1
          tangentMode: 0
          weightedMode: 0
          inWeight: 0.33333334
          outWeight: 0.33333334
        - serializedVersion: 3
          time: 1
          value: 1
          inSlope: 1
          outSlope: 0
          tangentMode: 0
          weightedMode: 0
          inWeight: 0.33333334
          outWeight: 0.33333334
        m_PreInfinity: 2
        m_PostInfinity: 2
        m_RotationOrder: 4
      minCurve:
        serializedVersion: 2
        m_Curve:
        - serializedVersion: 3
          time: 0
          value: 1
          inSlope: 0
          outSlope: 0
          tangentMode: 0
          weightedMode: 0
          inWeight: 0.33333334
          outWeight: 0.33333334
        - serializedVersion: 3
          time: 1
          value: 1
          inSlope: 0
          outSlope: 0
          tangentMode: 0
          weightedMode: 0
          inWeight: 0.33333334
          outWeight: 0.33333334
        m_PreInfinity: 2
        m_PostInfinity: 2
        m_RotationOrder: 4
    z:
      serializedVersion: 2
      minMaxState: 1
      scalar: 1
      minScalar: 1
      maxCurve:
        serializedVersion: 2
        m_Curve:
        - serializedVersion: 3
          time: 0
          value: 0
          inSlope: 0
          outSlope: 1
          tangentMode: 0
          weightedMode: 0
          inWeight: 0.33333334
          outWeight: 0.33333334
        - serializedVersion: 3
          time: 1
          value: 1
          inSlope: 1
          outSlope: 0
          tangentMode: 0
          weightedMode: 0
          inWeight: 0.33333334
          outWeight: 0.33333334
        m_PreInfinity: 2
        m_PostInfinity: 2
        m_RotationOrder: 4
      minCurve:
        serializedVersion: 2
        m_Curve:
        - serializedVersion: 3
          time: 0
          value: 1
          inSlope: 0
          outSlope: 0
          tangentMode: 0
          weightedMode: 0
          inWeight: 0.33333334
          outWeight: 0.33333334
        - serializedVersion: 3
          time: 1
          value: 1
          inSlope: 0
          outSlope: 0
          tangentMode: 0
          weightedMode: 0
          inWeight: 0.33333334
          outWeight: 0.33333334
        m_PreInfinity: 2
        m_PostInfinity: 2
        m_RotationOrder: 4
    separateAxes: 0
  RotationModule:
    enabled: 0
    x:
      serializedVersion: 2
      minMaxState: 0
      scalar: 0
      minScalar: 0
      maxCurve:
        serializedVersion: 2
        m_Curve:
        - serializedVersion: 3
          time: 0
          value: 0
          inSlope: 0
          outSlope: 0
          tangentMode: 0
          weightedMode: 0
          inWeight: 0.33333334
          outWeight: 0.33333334
        - serializedVersion: 3
          time: 1
          value: 0
          inSlope: 0
          outSlope: 0
          tangentMode: 0
          weightedMode: 0
          inWeight: 0.33333334
          outWeight: 0.33333334
        m_PreInfinity: 2
        m_PostInfinity: 2
        m_RotationOrder: 4
      minCurve:
        serializedVersion: 2
        m_Curve:
        - serializedVersion: 3
          time: 0
          value: 0
          inSlope: 0
          outSlope: 0
          tangentMode: 0
          weightedMode: 0
          inWeight: 0.33333334
          outWeight: 0.33333334
        - serializedVersion: 3
          time: 1
          value: 0
          inSlope: 0
          outSlope: 0
          tangentMode: 0
          weightedMode: 0
          inWeight: 0.33333334
          outWeight: 0.33333334
        m_PreInfinity: 2
        m_PostInfinity: 2
        m_RotationOrder: 4
    y:
      serializedVersion: 2
      minMaxState: 0
      scalar: 0
      minScalar: 0
      maxCurve:
        serializedVersion: 2
        m_Curve:
        - serializedVersion: 3
          time: 0
          value: 0
          inSlope: 0
          outSlope: 0
          tangentMode: 0
          weightedMode: 0
          inWeight: 0.33333334
          outWeight: 0.33333334
        - serializedVersion: 3
          time: 1
          value: 0
          inSlope: 0
          outSlope: 0
          tangentMode: 0
          weightedMode: 0
          inWeight: 0.33333334
          outWeight: 0.33333334
        m_PreInfinity: 2
        m_PostInfinity: 2
        m_RotationOrder: 4
      minCurve:
        serializedVersion: 2
        m_Curve:
        - serializedVersion: 3
          time: 0
          value: 0
          inSlope: 0
          outSlope: 0
          tangentMode: 0
          weightedMode: 0
          inWeight: 0.33333334
          outWeight: 0.33333334
        - serializedVersion: 3
          time: 1
          value: 0
          inSlope: 0
          outSlope: 0
          tangentMode: 0
          weightedMode: 0
          inWeight: 0.33333334
          outWeight: 0.33333334
        m_PreInfinity: 2
        m_PostInfinity: 2
        m_RotationOrder: 4
    curve:
      serializedVersion: 2
      minMaxState: 0
      scalar: 0.7853982
      minScalar: 0.7853982
      maxCurve:
        serializedVersion: 2
        m_Curve:
        - serializedVersion: 3
          time: 0
          value: 1
          inSlope: 0
          outSlope: 0
          tangentMode: 0
          weightedMode: 0
          inWeight: 0.33333334
          outWeight: 0.33333334
        - serializedVersion: 3
          time: 1
          value: 1
          inSlope: 0
          outSlope: 0
          tangentMode: 0
          weightedMode: 0
          inWeight: 0.33333334
          outWeight: 0.33333334
        m_PreInfinity: 2
        m_PostInfinity: 2
        m_RotationOrder: 4
      minCurve:
        serializedVersion: 2
        m_Curve:
        - serializedVersion: 3
          time: 0
          value: 1
          inSlope: 0
          outSlope: 0
          tangentMode: 0
          weightedMode: 0
          inWeight: 0.33333334
          outWeight: 0.33333334
        - serializedVersion: 3
          time: 1
          value: 1
          inSlope: 0
          outSlope: 0
          tangentMode: 0
          weightedMode: 0
          inWeight: 0.33333334
          outWeight: 0.33333334
        m_PreInfinity: 2
        m_PostInfinity: 2
        m_RotationOrder: 4
    separateAxes: 0
  ColorModule:
    enabled: 0
    gradient:
      serializedVersion: 2
      minMaxState: 1
      minColor: {r: 1, g: 1, b: 1, a: 1}
      maxColor: {r: 1, g: 1, b: 1, a: 1}
      maxGradient:
        serializedVersion: 2
        key0: {r: 1, g: 1, b: 1, a: 0}
        key1: {r: 1, g: 1, b: 1, a: 1}
        key2: {r: 1, g: 1, b: 1, a: 0}
        key3: {r: 1, g: 1, b: 1, a: 1}
        key4: {r: 0, g: 0, b: 0, a: 0}
        key5: {r: 0, g: 0, b: 0, a: 1}
        key6: {r: 0, g: 0, b: 0, a: 0}
        key7: {r: 0, g: 0, b: 0, a: 1}
        ctime0: 0
        ctime1: 65535
        ctime2: 65535
        ctime3: 65535
        ctime4: 0
        ctime5: 0
        ctime6: 0
        ctime7: 0
        atime0: 0
        atime1: 10601
        atime2: 21781
        atime3: 32575
        atime4: 44718
        atime5: 55898
        atime6: 65535
        atime7: 65535
        m_Mode: 0
        m_ColorSpace: 0
        m_NumColorKeys: 2
        m_NumAlphaKeys: 7
      minGradient:
        serializedVersion: 2
        key0: {r: 1, g: 1, b: 1, a: 1}
        key1: {r: 1, g: 1, b: 1, a: 1}
        key2: {r: 0, g: 0, b: 0, a: 0}
        key3: {r: 0, g: 0, b: 0, a: 0}
        key4: {r: 0, g: 0, b: 0, a: 0}
        key5: {r: 0, g: 0, b: 0, a: 0}
        key6: {r: 0, g: 0, b: 0, a: 0}
        key7: {r: 0, g: 0, b: 0, a: 0}
        ctime0: 0
        ctime1: 65535
        ctime2: 0
        ctime3: 0
        ctime4: 0
        ctime5: 0
        ctime6: 0
        ctime7: 0
        atime0: 0
        atime1: 65535
        atime2: 0
        atime3: 0
        atime4: 0
        atime5: 0
        atime6: 0
        atime7: 0
        m_Mode: 0
        m_ColorSpace: -1
        m_NumColorKeys: 2
        m_NumAlphaKeys: 2
  UVModule:
    serializedVersion: 2
    enabled: 0
    mode: 0
    timeMode: 0
    fps: 30
    frameOverTime:
      serializedVersion: 2
      minMaxState: 1
      scalar: 0.9999
      minScalar: 0.9999
      maxCurve:
        serializedVersion: 2
        m_Curve:
        - serializedVersion: 3
          time: 0
          value: 0
          inSlope: 0
          outSlope: 1
          tangentMode: 0
          weightedMode: 0
          inWeight: 0.33333334
          outWeight: 0.33333334
        - serializedVersion: 3
          time: 1
          value: 1
          inSlope: 1
          outSlope: 0
          tangentMode: 0
          weightedMode: 0
          inWeight: 0.33333334
          outWeight: 0.33333334
        m_PreInfinity: 2
        m_PostInfinity: 2
        m_RotationOrder: 4
      minCurve:
        serializedVersion: 2
        m_Curve:
        - serializedVersion: 3
          time: 0
          value: 1
          inSlope: 0
          outSlope: 0
          tangentMode: 0
          weightedMode: 0
          inWeight: 0.33333334
          outWeight: 0.33333334
        - serializedVersion: 3
          time: 1
          value: 1
          inSlope: 0
          outSlope: 0
          tangentMode: 0
          weightedMode: 0
          inWeight: 0.33333334
          outWeight: 0.33333334
        m_PreInfinity: 2
        m_PostInfinity: 2
        m_RotationOrder: 4
    startFrame:
      serializedVersion: 2
      minMaxState: 0
      scalar: 0
      minScalar: 0
      maxCurve:
        serializedVersion: 2
        m_Curve:
        - serializedVersion: 3
          time: 0
          value: 0
          inSlope: 0
          outSlope: 0
          tangentMode: 0
          weightedMode: 0
          inWeight: 0.33333334
          outWeight: 0.33333334
        - serializedVersion: 3
          time: 1
          value: 0
          inSlope: 0
          outSlope: 0
          tangentMode: 0
          weightedMode: 0
          inWeight: 0.33333334
          outWeight: 0.33333334
        m_PreInfinity: 2
        m_PostInfinity: 2
        m_RotationOrder: 4
      minCurve:
        serializedVersion: 2
        m_Curve:
        - serializedVersion: 3
          time: 0
          value: 0
          inSlope: 0
          outSlope: 0
          tangentMode: 0
          weightedMode: 0
          inWeight: 0.33333334
          outWeight: 0.33333334
        - serializedVersion: 3
          time: 1
          value: 0
          inSlope: 0
          outSlope: 0
          tangentMode: 0
          weightedMode: 0
          inWeight: 0.33333334
          outWeight: 0.33333334
        m_PreInfinity: 2
        m_PostInfinity: 2
        m_RotationOrder: 4
    speedRange: {x: 0, y: 1}
    tilesX: 1
    tilesY: 1
    animationType: 0
    rowIndex: 0
    cycles: 1
    uvChannelMask: -1
    rowMode: 1
    sprites:
    - sprite: {fileID: 0}
    flipU: 0
    flipV: 0
  VelocityModule:
    enabled: 0
    x:
      serializedVersion: 2
      minMaxState: 0
      scalar: 0
      minScalar: 0
      maxCurve:
        serializedVersion: 2
        m_Curve:
        - serializedVersion: 3
          time: 0
          value: 0
          inSlope: 0
          outSlope: 0
          tangentMode: 0
          weightedMode: 0
          inWeight: 0.33333334
          outWeight: 0.33333334
        - serializedVersion: 3
          time: 1
          value: 0
          inSlope: 0
          outSlope: 0
          tangentMode: 0
          weightedMode: 0
          inWeight: 0.33333334
          outWeight: 0.33333334
        m_PreInfinity: 2
        m_PostInfinity: 2
        m_RotationOrder: 4
      minCurve:
        serializedVersion: 2
        m_Curve:
        - serializedVersion: 3
          time: 0
          value: 0
          inSlope: 0
          outSlope: 0
          tangentMode: 0
          weightedMode: 0
          inWeight: 0.33333334
          outWeight: 0.33333334
        - serializedVersion: 3
          time: 1
          value: 0
          inSlope: 0
          outSlope: 0
          tangentMode: 0
          weightedMode: 0
          inWeight: 0.33333334
          outWeight: 0.33333334
        m_PreInfinity: 2
        m_PostInfinity: 2
        m_RotationOrder: 4
    y:
      serializedVersion: 2
      minMaxState: 0
      scalar: 0
      minScalar: 0
      maxCurve:
        serializedVersion: 2
        m_Curve:
        - serializedVersion: 3
          time: 0
          value: 0
          inSlope: 0
          outSlope: 0
          tangentMode: 0
          weightedMode: 0
          inWeight: 0.33333334
          outWeight: 0.33333334
        - serializedVersion: 3
          time: 1
          value: 0
          inSlope: 0
          outSlope: 0
          tangentMode: 0
          weightedMode: 0
          inWeight: 0.33333334
          outWeight: 0.33333334
        m_PreInfinity: 2
        m_PostInfinity: 2
        m_RotationOrder: 4
      minCurve:
        serializedVersion: 2
        m_Curve:
        - serializedVersion: 3
          time: 0
          value: 0
          inSlope: 0
          outSlope: 0
          tangentMode: 0
          weightedMode: 0
          inWeight: 0.33333334
          outWeight: 0.33333334
        - serializedVersion: 3
          time: 1
          value: 0
          inSlope: 0
          outSlope: 0
          tangentMode: 0
          weightedMode: 0
          inWeight: 0.33333334
          outWeight: 0.33333334
        m_PreInfinity: 2
        m_PostInfinity: 2
        m_RotationOrder: 4
    z:
      serializedVersion: 2
      minMaxState: 0
      scalar: 0
      minScalar: 0
      maxCurve:
        serializedVersion: 2
        m_Curve:
        - serializedVersion: 3
          time: 0
          value: 0
          inSlope: 0
          outSlope: 0
          tangentMode: 0
          weightedMode: 0
          inWeight: 0.33333334
          outWeight: 0.33333334
        - serializedVersion: 3
          time: 1
          value: 0
          inSlope: 0
          outSlope: 0
          tangentMode: 0
          weightedMode: 0
          inWeight: 0.33333334
          outWeight: 0.33333334
        m_PreInfinity: 2
        m_PostInfinity: 2
        m_RotationOrder: 4
      minCurve:
        serializedVersion: 2
        m_Curve:
        - serializedVersion: 3
          time: 0
          value: 0
          inSlope: 0
          outSlope: 0
          tangentMode: 0
          weightedMode: 0
          inWeight: 0.33333334
          outWeight: 0.33333334
        - serializedVersion: 3
          time: 1
          value: 0
          inSlope: 0
          outSlope: 0
          tangentMode: 0
          weightedMode: 0
          inWeight: 0.33333334
          outWeight: 0.33333334
        m_PreInfinity: 2
        m_PostInfinity: 2
        m_RotationOrder: 4
    orbitalX:
      serializedVersion: 2
      minMaxState: 0
      scalar: 0
      minScalar: 0
      maxCurve:
        serializedVersion: 2
        m_Curve:
        - serializedVersion: 3
          time: 0
          value: 0
          inSlope: 0
          outSlope: 0
          tangentMode: 0
          weightedMode: 0
          inWeight: 0.33333334
          outWeight: 0.33333334
        - serializedVersion: 3
          time: 1
          value: 0
          inSlope: 0
          outSlope: 0
          tangentMode: 0
          weightedMode: 0
          inWeight: 0.33333334
          outWeight: 0.33333334
        m_PreInfinity: 2
        m_PostInfinity: 2
        m_RotationOrder: 4
      minCurve:
        serializedVersion: 2
        m_Curve:
        - serializedVersion: 3
          time: 0
          value: 0
          inSlope: 0
          outSlope: 0
          tangentMode: 0
          weightedMode: 0
          inWeight: 0.33333334
          outWeight: 0.33333334
        - serializedVersion: 3
          time: 1
          value: 0
          inSlope: 0
          outSlope: 0
          tangentMode: 0
          weightedMode: 0
          inWeight: 0.33333334
          outWeight: 0.33333334
        m_PreInfinity: 2
        m_PostInfinity: 2
        m_RotationOrder: 4
    orbitalY:
      serializedVersion: 2
      minMaxState: 0
      scalar: 0
      minScalar: 0
      maxCurve:
        serializedVersion: 2
        m_Curve:
        - serializedVersion: 3
          time: 0
          value: 0
          inSlope: 0
          outSlope: 0
          tangentMode: 0
          weightedMode: 0
          inWeight: 0.33333334
          outWeight: 0.33333334
        - serializedVersion: 3
          time: 1
          value: 0
          inSlope: 0
          outSlope: 0
          tangentMode: 0
          weightedMode: 0
          inWeight: 0.33333334
          outWeight: 0.33333334
        m_PreInfinity: 2
        m_PostInfinity: 2
        m_RotationOrder: 4
      minCurve:
        serializedVersion: 2
        m_Curve:
        - serializedVersion: 3
          time: 0
          value: 0
          inSlope: 0
          outSlope: 0
          tangentMode: 0
          weightedMode: 0
          inWeight: 0.33333334
          outWeight: 0.33333334
        - serializedVersion: 3
          time: 1
          value: 0
          inSlope: 0
          outSlope: 0
          tangentMode: 0
          weightedMode: 0
          inWeight: 0.33333334
          outWeight: 0.33333334
        m_PreInfinity: 2
        m_PostInfinity: 2
        m_RotationOrder: 4
    orbitalZ:
      serializedVersion: 2
      minMaxState: 0
      scalar: 0
      minScalar: 0
      maxCurve:
        serializedVersion: 2
        m_Curve:
        - serializedVersion: 3
          time: 0
          value: 0
          inSlope: 0
          outSlope: 0
          tangentMode: 0
          weightedMode: 0
          inWeight: 0.33333334
          outWeight: 0.33333334
        - serializedVersion: 3
          time: 1
          value: 0
          inSlope: 0
          outSlope: 0
          tangentMode: 0
          weightedMode: 0
          inWeight: 0.33333334
          outWeight: 0.33333334
        m_PreInfinity: 2
        m_PostInfinity: 2
        m_RotationOrder: 4
      minCurve:
        serializedVersion: 2
        m_Curve:
        - serializedVersion: 3
          time: 0
          value: 0
          inSlope: 0
          outSlope: 0
          tangentMode: 0
          weightedMode: 0
          inWeight: 0.33333334
          outWeight: 0.33333334
        - serializedVersion: 3
          time: 1
          value: 0
          inSlope: 0
          outSlope: 0
          tangentMode: 0
          weightedMode: 0
          inWeight: 0.33333334
          outWeight: 0.33333334
        m_PreInfinity: 2
        m_PostInfinity: 2
        m_RotationOrder: 4
    orbitalOffsetX:
      serializedVersion: 2
      minMaxState: 0
      scalar: 0
      minScalar: 0
      maxCurve:
        serializedVersion: 2
        m_Curve:
        - serializedVersion: 3
          time: 0
          value: 0
          inSlope: 0
          outSlope: 0
          tangentMode: 0
          weightedMode: 0
          inWeight: 0.33333334
          outWeight: 0.33333334
        - serializedVersion: 3
          time: 1
          value: 0
          inSlope: 0
          outSlope: 0
          tangentMode: 0
          weightedMode: 0
          inWeight: 0.33333334
          outWeight: 0.33333334
        m_PreInfinity: 2
        m_PostInfinity: 2
        m_RotationOrder: 4
      minCurve:
        serializedVersion: 2
        m_Curve:
        - serializedVersion: 3
          time: 0
          value: 0
          inSlope: 0
          outSlope: 0
          tangentMode: 0
          weightedMode: 0
          inWeight: 0.33333334
          outWeight: 0.33333334
        - serializedVersion: 3
          time: 1
          value: 0
          inSlope: 0
          outSlope: 0
          tangentMode: 0
          weightedMode: 0
          inWeight: 0.33333334
          outWeight: 0.33333334
        m_PreInfinity: 2
        m_PostInfinity: 2
        m_RotationOrder: 4
    orbitalOffsetY:
      serializedVersion: 2
      minMaxState: 0
      scalar: 0
      minScalar: 0
      maxCurve:
        serializedVersion: 2
        m_Curve:
        - serializedVersion: 3
          time: 0
          value: 0
          inSlope: 0
          outSlope: 0
          tangentMode: 0
          weightedMode: 0
          inWeight: 0.33333334
          outWeight: 0.33333334
        - serializedVersion: 3
          time: 1
          value: 0
          inSlope: 0
          outSlope: 0
          tangentMode: 0
          weightedMode: 0
          inWeight: 0.33333334
          outWeight: 0.33333334
        m_PreInfinity: 2
        m_PostInfinity: 2
        m_RotationOrder: 4
      minCurve:
        serializedVersion: 2
        m_Curve:
        - serializedVersion: 3
          time: 0
          value: 0
          inSlope: 0
          outSlope: 0
          tangentMode: 0
          weightedMode: 0
          inWeight: 0.33333334
          outWeight: 0.33333334
        - serializedVersion: 3
          time: 1
          value: 0
          inSlope: 0
          outSlope: 0
          tangentMode: 0
          weightedMode: 0
          inWeight: 0.33333334
          outWeight: 0.33333334
        m_PreInfinity: 2
        m_PostInfinity: 2
        m_RotationOrder: 4
    orbitalOffsetZ:
      serializedVersion: 2
      minMaxState: 0
      scalar: 0
      minScalar: 0
      maxCurve:
        serializedVersion: 2
        m_Curve:
        - serializedVersion: 3
          time: 0
          value: 0
          inSlope: 0
          outSlope: 0
          tangentMode: 0
          weightedMode: 0
          inWeight: 0.33333334
          outWeight: 0.33333334
        - serializedVersion: 3
          time: 1
          value: 0
          inSlope: 0
          outSlope: 0
          tangentMode: 0
          weightedMode: 0
          inWeight: 0.33333334
          outWeight: 0.33333334
        m_PreInfinity: 2
        m_PostInfinity: 2
        m_RotationOrder: 4
      minCurve:
        serializedVersion: 2
        m_Curve:
        - serializedVersion: 3
          time: 0
          value: 0
          inSlope: 0
          outSlope: 0
          tangentMode: 0
          weightedMode: 0
          inWeight: 0.33333334
          outWeight: 0.33333334
        - serializedVersion: 3
          time: 1
          value: 0
          inSlope: 0
          outSlope: 0
          tangentMode: 0
          weightedMode: 0
          inWeight: 0.33333334
          outWeight: 0.33333334
        m_PreInfinity: 2
        m_PostInfinity: 2
        m_RotationOrder: 4
    radial:
      serializedVersion: 2
      minMaxState: 0
      scalar: 0
      minScalar: 0
      maxCurve:
        serializedVersion: 2
        m_Curve:
        - serializedVersion: 3
          time: 0
          value: 0
          inSlope: 0
          outSlope: 0
          tangentMode: 0
          weightedMode: 0
          inWeight: 0.33333334
          outWeight: 0.33333334
        - serializedVersion: 3
          time: 1
          value: 0
          inSlope: 0
          outSlope: 0
          tangentMode: 0
          weightedMode: 0
          inWeight: 0.33333334
          outWeight: 0.33333334
        m_PreInfinity: 2
        m_PostInfinity: 2
        m_RotationOrder: 4
      minCurve:
        serializedVersion: 2
        m_Curve:
        - serializedVersion: 3
          time: 0
          value: 0
          inSlope: 0
          outSlope: 0
          tangentMode: 0
          weightedMode: 0
          inWeight: 0.33333334
          outWeight: 0.33333334
        - serializedVersion: 3
          time: 1
          value: 0
          inSlope: 0
          outSlope: 0
          tangentMode: 0
          weightedMode: 0
          inWeight: 0.33333334
          outWeight: 0.33333334
        m_PreInfinity: 2
        m_PostInfinity: 2
        m_RotationOrder: 4
    speedModifier:
      serializedVersion: 2
      minMaxState: 0
      scalar: 1
      minScalar: 1
      maxCurve:
        serializedVersion: 2
        m_Curve:
        - serializedVersion: 3
          time: 0
          value: 1
          inSlope: 0
          outSlope: 0
          tangentMode: 0
          weightedMode: 0
          inWeight: 0.33333334
          outWeight: 0.33333334
        - serializedVersion: 3
          time: 1
          value: 1
          inSlope: 0
          outSlope: 0
          tangentMode: 0
          weightedMode: 0
          inWeight: 0.33333334
          outWeight: 0.33333334
        m_PreInfinity: 2
        m_PostInfinity: 2
        m_RotationOrder: 4
      minCurve:
        serializedVersion: 2
        m_Curve:
        - serializedVersion: 3
          time: 0
          value: 1
          inSlope: 0
          outSlope: 0
          tangentMode: 0
          weightedMode: 0
          inWeight: 0.33333334
          outWeight: 0.33333334
        - serializedVersion: 3
          time: 1
          value: 1
          inSlope: 0
          outSlope: 0
          tangentMode: 0
          weightedMode: 0
          inWeight: 0.33333334
          outWeight: 0.33333334
        m_PreInfinity: 2
        m_PostInfinity: 2
        m_RotationOrder: 4
    inWorldSpace: 0
  InheritVelocityModule:
    enabled: 0
    m_Mode: 0
    m_Curve:
      serializedVersion: 2
      minMaxState: 0
      scalar: 0
      minScalar: 0
      maxCurve:
        serializedVersion: 2
        m_Curve:
        - serializedVersion: 3
          time: 0
          value: 0
          inSlope: 0
          outSlope: 0
          tangentMode: 0
          weightedMode: 0
          inWeight: 0.33333334
          outWeight: 0.33333334
        - serializedVersion: 3
          time: 1
          value: 0
          inSlope: 0
          outSlope: 0
          tangentMode: 0
          weightedMode: 0
          inWeight: 0.33333334
          outWeight: 0.33333334
        m_PreInfinity: 2
        m_PostInfinity: 2
        m_RotationOrder: 4
      minCurve:
        serializedVersion: 2
        m_Curve:
        - serializedVersion: 3
          time: 0
          value: 0
          inSlope: 0
          outSlope: 0
          tangentMode: 0
          weightedMode: 0
          inWeight: 0.33333334
          outWeight: 0.33333334
        - serializedVersion: 3
          time: 1
          value: 0
          inSlope: 0
          outSlope: 0
          tangentMode: 0
          weightedMode: 0
          inWeight: 0.33333334
          outWeight: 0.33333334
        m_PreInfinity: 2
        m_PostInfinity: 2
        m_RotationOrder: 4
  LifetimeByEmitterSpeedModule:
    enabled: 0
    m_Curve:
      serializedVersion: 2
      minMaxState: 1
      scalar: 1
      minScalar: 1
      maxCurve:
        serializedVersion: 2
        m_Curve:
        - serializedVersion: 3
          time: 0
          value: 1
          inSlope: 0
          outSlope: -0.8
          tangentMode: 0
          weightedMode: 0
          inWeight: 0.33333334
          outWeight: 0.33333334
        - serializedVersion: 3
          time: 1
          value: 0.2
          inSlope: -0.8
          outSlope: 0
          tangentMode: 0
          weightedMode: 0
          inWeight: 0.33333334
          outWeight: 0.33333334
        m_PreInfinity: 2
        m_PostInfinity: 2
        m_RotationOrder: 4
      minCurve:
        serializedVersion: 2
        m_Curve:
        - serializedVersion: 3
          time: 0
          value: 1
          inSlope: 0
          outSlope: 0
          tangentMode: 0
          weightedMode: 0
          inWeight: 0.33333334
          outWeight: 0.33333334
        - serializedVersion: 3
          time: 1
          value: 1
          inSlope: 0
          outSlope: 0
          tangentMode: 0
          weightedMode: 0
          inWeight: 0.33333334
          outWeight: 0.33333334
        m_PreInfinity: 2
        m_PostInfinity: 2
        m_RotationOrder: 4
    m_Range: {x: 0, y: 1}
  ForceModule:
    enabled: 0
    x:
      serializedVersion: 2
      minMaxState: 0
      scalar: 0
      minScalar: 0
      maxCurve:
        serializedVersion: 2
        m_Curve:
        - serializedVersion: 3
          time: 0
          value: 0
          inSlope: 0
          outSlope: 0
          tangentMode: 0
          weightedMode: 0
          inWeight: 0.33333334
          outWeight: 0.33333334
        - serializedVersion: 3
          time: 1
          value: 0
          inSlope: 0
          outSlope: 0
          tangentMode: 0
          weightedMode: 0
          inWeight: 0.33333334
          outWeight: 0.33333334
        m_PreInfinity: 2
        m_PostInfinity: 2
        m_RotationOrder: 4
      minCurve:
        serializedVersion: 2
        m_Curve:
        - serializedVersion: 3
          time: 0
          value: 0
          inSlope: 0
          outSlope: 0
          tangentMode: 0
          weightedMode: 0
          inWeight: 0.33333334
          outWeight: 0.33333334
        - serializedVersion: 3
          time: 1
          value: 0
          inSlope: 0
          outSlope: 0
          tangentMode: 0
          weightedMode: 0
          inWeight: 0.33333334
          outWeight: 0.33333334
        m_PreInfinity: 2
        m_PostInfinity: 2
        m_RotationOrder: 4
    y:
      serializedVersion: 2
      minMaxState: 0
      scalar: 0
      minScalar: 0
      maxCurve:
        serializedVersion: 2
        m_Curve:
        - serializedVersion: 3
          time: 0
          value: 0
          inSlope: 0
          outSlope: 0
          tangentMode: 0
          weightedMode: 0
          inWeight: 0.33333334
          outWeight: 0.33333334
        - serializedVersion: 3
          time: 1
          value: 0
          inSlope: 0
          outSlope: 0
          tangentMode: 0
          weightedMode: 0
          inWeight: 0.33333334
          outWeight: 0.33333334
        m_PreInfinity: 2
        m_PostInfinity: 2
        m_RotationOrder: 4
      minCurve:
        serializedVersion: 2
        m_Curve:
        - serializedVersion: 3
          time: 0
          value: 0
          inSlope: 0
          outSlope: 0
          tangentMode: 0
          weightedMode: 0
          inWeight: 0.33333334
          outWeight: 0.33333334
        - serializedVersion: 3
          time: 1
          value: 0
          inSlope: 0
          outSlope: 0
          tangentMode: 0
          weightedMode: 0
          inWeight: 0.33333334
          outWeight: 0.33333334
        m_PreInfinity: 2
        m_PostInfinity: 2
        m_RotationOrder: 4
    z:
      serializedVersion: 2
      minMaxState: 0
      scalar: 0
      minScalar: 0
      maxCurve:
        serializedVersion: 2
        m_Curve:
        - serializedVersion: 3
          time: 0
          value: 0
          inSlope: 0
          outSlope: 0
          tangentMode: 0
          weightedMode: 0
          inWeight: 0.33333334
          outWeight: 0.33333334
        - serializedVersion: 3
          time: 1
          value: 0
          inSlope: 0
          outSlope: 0
          tangentMode: 0
          weightedMode: 0
          inWeight: 0.33333334
          outWeight: 0.33333334
        m_PreInfinity: 2
        m_PostInfinity: 2
        m_RotationOrder: 4
      minCurve:
        serializedVersion: 2
        m_Curve:
        - serializedVersion: 3
          time: 0
          value: 0
          inSlope: 0
          outSlope: 0
          tangentMode: 0
          weightedMode: 0
          inWeight: 0.33333334
          outWeight: 0.33333334
        - serializedVersion: 3
          time: 1
          value: 0
          inSlope: 0
          outSlope: 0
          tangentMode: 0
          weightedMode: 0
          inWeight: 0.33333334
          outWeight: 0.33333334
        m_PreInfinity: 2
        m_PostInfinity: 2
        m_RotationOrder: 4
    inWorldSpace: 0
    randomizePerFrame: 0
  ExternalForcesModule:
    serializedVersion: 2
    enabled: 0
    multiplierCurve:
      serializedVersion: 2
      minMaxState: 0
      scalar: 1
      minScalar: 1
      maxCurve:
        serializedVersion: 2
        m_Curve:
        - serializedVersion: 3
          time: 0
          value: 1
          inSlope: 0
          outSlope: 0
          tangentMode: 0
          weightedMode: 0
          inWeight: 0.33333334
          outWeight: 0.33333334
        - serializedVersion: 3
          time: 1
          value: 1
          inSlope: 0
          outSlope: 0
          tangentMode: 0
          weightedMode: 0
          inWeight: 0.33333334
          outWeight: 0.33333334
        m_PreInfinity: 2
        m_PostInfinity: 2
        m_RotationOrder: 4
      minCurve:
        serializedVersion: 2
        m_Curve:
        - serializedVersion: 3
          time: 0
          value: 1
          inSlope: 0
          outSlope: 0
          tangentMode: 0
          weightedMode: 0
          inWeight: 0.33333334
          outWeight: 0.33333334
        - serializedVersion: 3
          time: 1
          value: 1
          inSlope: 0
          outSlope: 0
          tangentMode: 0
          weightedMode: 0
          inWeight: 0.33333334
          outWeight: 0.33333334
        m_PreInfinity: 2
        m_PostInfinity: 2
        m_RotationOrder: 4
    influenceFilter: 0
    influenceMask:
      serializedVersion: 2
      m_Bits: 4294967295
    influenceList: []
  ClampVelocityModule:
    enabled: 0
    x:
      serializedVersion: 2
      minMaxState: 0
      scalar: 1
      minScalar: 1
      maxCurve:
        serializedVersion: 2
        m_Curve:
        - serializedVersion: 3
          time: 0
          value: 1
          inSlope: 0
          outSlope: 0
          tangentMode: 0
          weightedMode: 0
          inWeight: 0.33333334
          outWeight: 0.33333334
        - serializedVersion: 3
          time: 1
          value: 1
          inSlope: 0
          outSlope: 0
          tangentMode: 0
          weightedMode: 0
          inWeight: 0.33333334
          outWeight: 0.33333334
        m_PreInfinity: 2
        m_PostInfinity: 2
        m_RotationOrder: 4
      minCurve:
        serializedVersion: 2
        m_Curve:
        - serializedVersion: 3
          time: 0
          value: 1
          inSlope: 0
          outSlope: 0
          tangentMode: 0
          weightedMode: 0
          inWeight: 0.33333334
          outWeight: 0.33333334
        - serializedVersion: 3
          time: 1
          value: 1
          inSlope: 0
          outSlope: 0
          tangentMode: 0
          weightedMode: 0
          inWeight: 0.33333334
          outWeight: 0.33333334
        m_PreInfinity: 2
        m_PostInfinity: 2
        m_RotationOrder: 4
    y:
      serializedVersion: 2
      minMaxState: 0
      scalar: 1
      minScalar: 1
      maxCurve:
        serializedVersion: 2
        m_Curve:
        - serializedVersion: 3
          time: 0
          value: 1
          inSlope: 0
          outSlope: 0
          tangentMode: 0
          weightedMode: 0
          inWeight: 0.33333334
          outWeight: 0.33333334
        - serializedVersion: 3
          time: 1
          value: 1
          inSlope: 0
          outSlope: 0
          tangentMode: 0
          weightedMode: 0
          inWeight: 0.33333334
          outWeight: 0.33333334
        m_PreInfinity: 2
        m_PostInfinity: 2
        m_RotationOrder: 4
      minCurve:
        serializedVersion: 2
        m_Curve:
        - serializedVersion: 3
          time: 0
          value: 1
          inSlope: 0
          outSlope: 0
          tangentMode: 0
          weightedMode: 0
          inWeight: 0.33333334
          outWeight: 0.33333334
        - serializedVersion: 3
          time: 1
          value: 1
          inSlope: 0
          outSlope: 0
          tangentMode: 0
          weightedMode: 0
          inWeight: 0.33333334
          outWeight: 0.33333334
        m_PreInfinity: 2
        m_PostInfinity: 2
        m_RotationOrder: 4
    z:
      serializedVersion: 2
      minMaxState: 0
      scalar: 1
      minScalar: 1
      maxCurve:
        serializedVersion: 2
        m_Curve:
        - serializedVersion: 3
          time: 0
          value: 1
          inSlope: 0
          outSlope: 0
          tangentMode: 0
          weightedMode: 0
          inWeight: 0.33333334
          outWeight: 0.33333334
        - serializedVersion: 3
          time: 1
          value: 1
          inSlope: 0
          outSlope: 0
          tangentMode: 0
          weightedMode: 0
          inWeight: 0.33333334
          outWeight: 0.33333334
        m_PreInfinity: 2
        m_PostInfinity: 2
        m_RotationOrder: 4
      minCurve:
        serializedVersion: 2
        m_Curve:
        - serializedVersion: 3
          time: 0
          value: 1
          inSlope: 0
          outSlope: 0
          tangentMode: 0
          weightedMode: 0
          inWeight: 0.33333334
          outWeight: 0.33333334
        - serializedVersion: 3
          time: 1
          value: 1
          inSlope: 0
          outSlope: 0
          tangentMode: 0
          weightedMode: 0
          inWeight: 0.33333334
          outWeight: 0.33333334
        m_PreInfinity: 2
        m_PostInfinity: 2
        m_RotationOrder: 4
    magnitude:
      serializedVersion: 2
      minMaxState: 0
      scalar: 1
      minScalar: 1
      maxCurve:
        serializedVersion: 2
        m_Curve:
        - serializedVersion: 3
          time: 0
          value: 1
          inSlope: 0
          outSlope: 0
          tangentMode: 0
          weightedMode: 0
          inWeight: 0.33333334
          outWeight: 0.33333334
        - serializedVersion: 3
          time: 1
          value: 1
          inSlope: 0
          outSlope: 0
          tangentMode: 0
          weightedMode: 0
          inWeight: 0.33333334
          outWeight: 0.33333334
        m_PreInfinity: 2
        m_PostInfinity: 2
        m_RotationOrder: 4
      minCurve:
        serializedVersion: 2
        m_Curve:
        - serializedVersion: 3
          time: 0
          value: 1
          inSlope: 0
          outSlope: 0
          tangentMode: 0
          weightedMode: 0
          inWeight: 0.33333334
          outWeight: 0.33333334
        - serializedVersion: 3
          time: 1
          value: 1
          inSlope: 0
          outSlope: 0
          tangentMode: 0
          weightedMode: 0
          inWeight: 0.33333334
          outWeight: 0.33333334
        m_PreInfinity: 2
        m_PostInfinity: 2
        m_RotationOrder: 4
    separateAxis: 0
    inWorldSpace: 0
    multiplyDragByParticleSize: 1
    multiplyDragByParticleVelocity: 1
    dampen: 0
    drag:
      serializedVersion: 2
      minMaxState: 0
      scalar: 0
      minScalar: 0
      maxCurve:
        serializedVersion: 2
        m_Curve:
        - serializedVersion: 3
          time: 0
          value: 0
          inSlope: 0
          outSlope: 0
          tangentMode: 0
          weightedMode: 0
          inWeight: 0.33333334
          outWeight: 0.33333334
        - serializedVersion: 3
          time: 1
          value: 0
          inSlope: 0
          outSlope: 0
          tangentMode: 0
          weightedMode: 0
          inWeight: 0.33333334
          outWeight: 0.33333334
        m_PreInfinity: 2
        m_PostInfinity: 2
        m_RotationOrder: 4
      minCurve:
        serializedVersion: 2
        m_Curve:
        - serializedVersion: 3
          time: 0
          value: 0
          inSlope: 0
          outSlope: 0
          tangentMode: 0
          weightedMode: 0
          inWeight: 0.33333334
          outWeight: 0.33333334
        - serializedVersion: 3
          time: 1
          value: 0
          inSlope: 0
          outSlope: 0
          tangentMode: 0
          weightedMode: 0
          inWeight: 0.33333334
          outWeight: 0.33333334
        m_PreInfinity: 2
        m_PostInfinity: 2
        m_RotationOrder: 4
  NoiseModule:
    enabled: 0
    strength:
      serializedVersion: 2
      minMaxState: 0
      scalar: 1
      minScalar: 1
      maxCurve:
        serializedVersion: 2
        m_Curve:
        - serializedVersion: 3
          time: 0
          value: 1
          inSlope: 0
          outSlope: 0
          tangentMode: 0
          weightedMode: 0
          inWeight: 0.33333334
          outWeight: 0.33333334
        - serializedVersion: 3
          time: 1
          value: 1
          inSlope: 0
          outSlope: 0
          tangentMode: 0
          weightedMode: 0
          inWeight: 0.33333334
          outWeight: 0.33333334
        m_PreInfinity: 2
        m_PostInfinity: 2
        m_RotationOrder: 4
      minCurve:
        serializedVersion: 2
        m_Curve:
        - serializedVersion: 3
          time: 0
          value: 1
          inSlope: 0
          outSlope: 0
          tangentMode: 0
          weightedMode: 0
          inWeight: 0.33333334
          outWeight: 0.33333334
        - serializedVersion: 3
          time: 1
          value: 1
          inSlope: 0
          outSlope: 0
          tangentMode: 0
          weightedMode: 0
          inWeight: 0.33333334
          outWeight: 0.33333334
        m_PreInfinity: 2
        m_PostInfinity: 2
        m_RotationOrder: 4
    strengthY:
      serializedVersion: 2
      minMaxState: 0
      scalar: 1
      minScalar: 1
      maxCurve:
        serializedVersion: 2
        m_Curve:
        - serializedVersion: 3
          time: 0
          value: 1
          inSlope: 0
          outSlope: 0
          tangentMode: 0
          weightedMode: 0
          inWeight: 0.33333334
          outWeight: 0.33333334
        - serializedVersion: 3
          time: 1
          value: 1
          inSlope: 0
          outSlope: 0
          tangentMode: 0
          weightedMode: 0
          inWeight: 0.33333334
          outWeight: 0.33333334
        m_PreInfinity: 2
        m_PostInfinity: 2
        m_RotationOrder: 4
      minCurve:
        serializedVersion: 2
        m_Curve:
        - serializedVersion: 3
          time: 0
          value: 1
          inSlope: 0
          outSlope: 0
          tangentMode: 0
          weightedMode: 0
          inWeight: 0.33333334
          outWeight: 0.33333334
        - serializedVersion: 3
          time: 1
          value: 1
          inSlope: 0
          outSlope: 0
          tangentMode: 0
          weightedMode: 0
          inWeight: 0.33333334
          outWeight: 0.33333334
        m_PreInfinity: 2
        m_PostInfinity: 2
        m_RotationOrder: 4
    strengthZ:
      serializedVersion: 2
      minMaxState: 0
      scalar: 1
      minScalar: 1
      maxCurve:
        serializedVersion: 2
        m_Curve:
        - serializedVersion: 3
          time: 0
          value: 1
          inSlope: 0
          outSlope: 0
          tangentMode: 0
          weightedMode: 0
          inWeight: 0.33333334
          outWeight: 0.33333334
        - serializedVersion: 3
          time: 1
          value: 1
          inSlope: 0
          outSlope: 0
          tangentMode: 0
          weightedMode: 0
          inWeight: 0.33333334
          outWeight: 0.33333334
        m_PreInfinity: 2
        m_PostInfinity: 2
        m_RotationOrder: 4
      minCurve:
        serializedVersion: 2
        m_Curve:
        - serializedVersion: 3
          time: 0
          value: 1
          inSlope: 0
          outSlope: 0
          tangentMode: 0
          weightedMode: 0
          inWeight: 0.33333334
          outWeight: 0.33333334
        - serializedVersion: 3
          time: 1
          value: 1
          inSlope: 0
          outSlope: 0
          tangentMode: 0
          weightedMode: 0
          inWeight: 0.33333334
          outWeight: 0.33333334
        m_PreInfinity: 2
        m_PostInfinity: 2
        m_RotationOrder: 4
    separateAxes: 0
    frequency: 0.5
    damping: 1
    octaves: 1
    octaveMultiplier: 0.5
    octaveScale: 2
    quality: 1
    scrollSpeed:
      serializedVersion: 2
      minMaxState: 0
      scalar: 0
      minScalar: 0
      maxCurve:
        serializedVersion: 2
        m_Curve:
        - serializedVersion: 3
          time: 0
          value: 0
          inSlope: 0
          outSlope: 0
          tangentMode: 0
          weightedMode: 0
          inWeight: 0.33333334
          outWeight: 0.33333334
        - serializedVersion: 3
          time: 1
          value: 0
          inSlope: 0
          outSlope: 0
          tangentMode: 0
          weightedMode: 0
          inWeight: 0.33333334
          outWeight: 0.33333334
        m_PreInfinity: 2
        m_PostInfinity: 2
        m_RotationOrder: 4
      minCurve:
        serializedVersion: 2
        m_Curve:
        - serializedVersion: 3
          time: 0
          value: 0
          inSlope: 0
          outSlope: 0
          tangentMode: 0
          weightedMode: 0
          inWeight: 0.33333334
          outWeight: 0.33333334
        - serializedVersion: 3
          time: 1
          value: 0
          inSlope: 0
          outSlope: 0
          tangentMode: 0
          weightedMode: 0
          inWeight: 0.33333334
          outWeight: 0.33333334
        m_PreInfinity: 2
        m_PostInfinity: 2
        m_RotationOrder: 4
    remap:
      serializedVersion: 2
      minMaxState: 1
      scalar: 1
      minScalar: 1
      maxCurve:
        serializedVersion: 2
        m_Curve:
        - serializedVersion: 3
          time: 0
          value: -1
          inSlope: 0
          outSlope: 2
          tangentMode: 0
          weightedMode: 0
          inWeight: 0.33333334
          outWeight: 0.33333334
        - serializedVersion: 3
          time: 1
          value: 1
          inSlope: 2
          outSlope: 0
          tangentMode: 0
          weightedMode: 0
          inWeight: 0.33333334
          outWeight: 0.33333334
        m_PreInfinity: 2
        m_PostInfinity: 2
        m_RotationOrder: 4
      minCurve:
        serializedVersion: 2
        m_Curve:
        - serializedVersion: 3
          time: 0
          value: 1
          inSlope: 0
          outSlope: 0
          tangentMode: 0
          weightedMode: 0
          inWeight: 0.33333334
          outWeight: 0.33333334
        - serializedVersion: 3
          time: 1
          value: 1
          inSlope: 0
          outSlope: 0
          tangentMode: 0
          weightedMode: 0
          inWeight: 0.33333334
          outWeight: 0.33333334
        m_PreInfinity: 2
        m_PostInfinity: 2
        m_RotationOrder: 4
    remapY:
      serializedVersion: 2
      minMaxState: 1
      scalar: 1
      minScalar: 1
      maxCurve:
        serializedVersion: 2
        m_Curve:
        - serializedVersion: 3
          time: 0
          value: -1
          inSlope: 0
          outSlope: 2
          tangentMode: 0
          weightedMode: 0
          inWeight: 0.33333334
          outWeight: 0.33333334
        - serializedVersion: 3
          time: 1
          value: 1
          inSlope: 2
          outSlope: 0
          tangentMode: 0
          weightedMode: 0
          inWeight: 0.33333334
          outWeight: 0.33333334
        m_PreInfinity: 2
        m_PostInfinity: 2
        m_RotationOrder: 4
      minCurve:
        serializedVersion: 2
        m_Curve:
        - serializedVersion: 3
          time: 0
          value: 1
          inSlope: 0
          outSlope: 0
          tangentMode: 0
          weightedMode: 0
          inWeight: 0.33333334
          outWeight: 0.33333334
        - serializedVersion: 3
          time: 1
          value: 1
          inSlope: 0
          outSlope: 0
          tangentMode: 0
          weightedMode: 0
          inWeight: 0.33333334
          outWeight: 0.33333334
        m_PreInfinity: 2
        m_PostInfinity: 2
        m_RotationOrder: 4
    remapZ:
      serializedVersion: 2
      minMaxState: 1
      scalar: 1
      minScalar: 1
      maxCurve:
        serializedVersion: 2
        m_Curve:
        - serializedVersion: 3
          time: 0
          value: -1
          inSlope: 0
          outSlope: 2
          tangentMode: 0
          weightedMode: 0
          inWeight: 0.33333334
          outWeight: 0.33333334
        - serializedVersion: 3
          time: 1
          value: 1
          inSlope: 2
          outSlope: 0
          tangentMode: 0
          weightedMode: 0
          inWeight: 0.33333334
          outWeight: 0.33333334
        m_PreInfinity: 2
        m_PostInfinity: 2
        m_RotationOrder: 4
      minCurve:
        serializedVersion: 2
        m_Curve:
        - serializedVersion: 3
          time: 0
          value: 1
          inSlope: 0
          outSlope: 0
          tangentMode: 0
          weightedMode: 0
          inWeight: 0.33333334
          outWeight: 0.33333334
        - serializedVersion: 3
          time: 1
          value: 1
          inSlope: 0
          outSlope: 0
          tangentMode: 0
          weightedMode: 0
          inWeight: 0.33333334
          outWeight: 0.33333334
        m_PreInfinity: 2
        m_PostInfinity: 2
        m_RotationOrder: 4
    remapEnabled: 0
    positionAmount:
      serializedVersion: 2
      minMaxState: 0
      scalar: 1
      minScalar: 1
      maxCurve:
        serializedVersion: 2
        m_Curve:
        - serializedVersion: 3
          time: 0
          value: 1
          inSlope: 0
          outSlope: 0
          tangentMode: 0
          weightedMode: 0
          inWeight: 0.33333334
          outWeight: 0.33333334
        - serializedVersion: 3
          time: 1
          value: 1
          inSlope: 0
          outSlope: 0
          tangentMode: 0
          weightedMode: 0
          inWeight: 0.33333334
          outWeight: 0.33333334
        m_PreInfinity: 2
        m_PostInfinity: 2
        m_RotationOrder: 4
      minCurve:
        serializedVersion: 2
        m_Curve:
        - serializedVersion: 3
          time: 0
          value: 1
          inSlope: 0
          outSlope: 0
          tangentMode: 0
          weightedMode: 0
          inWeight: 0.33333334
          outWeight: 0.33333334
        - serializedVersion: 3
          time: 1
          value: 1
          inSlope: 0
          outSlope: 0
          tangentMode: 0
          weightedMode: 0
          inWeight: 0.33333334
          outWeight: 0.33333334
        m_PreInfinity: 2
        m_PostInfinity: 2
        m_RotationOrder: 4
    rotationAmount:
      serializedVersion: 2
      minMaxState: 0
      scalar: 0
      minScalar: 0
      maxCurve:
        serializedVersion: 2
        m_Curve:
        - serializedVersion: 3
          time: 0
          value: 0
          inSlope: 0
          outSlope: 0
          tangentMode: 0
          weightedMode: 0
          inWeight: 0.33333334
          outWeight: 0.33333334
        - serializedVersion: 3
          time: 1
          value: 0
          inSlope: 0
          outSlope: 0
          tangentMode: 0
          weightedMode: 0
          inWeight: 0.33333334
          outWeight: 0.33333334
        m_PreInfinity: 2
        m_PostInfinity: 2
        m_RotationOrder: 4
      minCurve:
        serializedVersion: 2
        m_Curve:
        - serializedVersion: 3
          time: 0
          value: 0
          inSlope: 0
          outSlope: 0
          tangentMode: 0
          weightedMode: 0
          inWeight: 0.33333334
          outWeight: 0.33333334
        - serializedVersion: 3
          time: 1
          value: 0
          inSlope: 0
          outSlope: 0
          tangentMode: 0
          weightedMode: 0
          inWeight: 0.33333334
          outWeight: 0.33333334
        m_PreInfinity: 2
        m_PostInfinity: 2
        m_RotationOrder: 4
    sizeAmount:
      serializedVersion: 2
      minMaxState: 0
      scalar: 0
      minScalar: 0
      maxCurve:
        serializedVersion: 2
        m_Curve:
        - serializedVersion: 3
          time: 0
          value: 0
          inSlope: 0
          outSlope: 0
          tangentMode: 0
          weightedMode: 0
          inWeight: 0.33333334
          outWeight: 0.33333334
        - serializedVersion: 3
          time: 1
          value: 0
          inSlope: 0
          outSlope: 0
          tangentMode: 0
          weightedMode: 0
          inWeight: 0.33333334
          outWeight: 0.33333334
        m_PreInfinity: 2
        m_PostInfinity: 2
        m_RotationOrder: 4
      minCurve:
        serializedVersion: 2
        m_Curve:
        - serializedVersion: 3
          time: 0
          value: 0
          inSlope: 0
          outSlope: 0
          tangentMode: 0
          weightedMode: 0
          inWeight: 0.33333334
          outWeight: 0.33333334
        - serializedVersion: 3
          time: 1
          value: 0
          inSlope: 0
          outSlope: 0
          tangentMode: 0
          weightedMode: 0
          inWeight: 0.33333334
          outWeight: 0.33333334
        m_PreInfinity: 2
        m_PostInfinity: 2
        m_RotationOrder: 4
  SizeBySpeedModule:
    enabled: 0
    curve:
      serializedVersion: 2
      minMaxState: 1
      scalar: 1
      minScalar: 1
      maxCurve:
        serializedVersion: 2
        m_Curve:
        - serializedVersion: 3
          time: 0
          value: 0
          inSlope: 0
          outSlope: 1
          tangentMode: 0
          weightedMode: 0
          inWeight: 0.33333334
          outWeight: 0.33333334
        - serializedVersion: 3
          time: 1
          value: 1
          inSlope: 1
          outSlope: 0
          tangentMode: 0
          weightedMode: 0
          inWeight: 0.33333334
          outWeight: 0.33333334
        m_PreInfinity: 2
        m_PostInfinity: 2
        m_RotationOrder: 4
      minCurve:
        serializedVersion: 2
        m_Curve:
        - serializedVersion: 3
          time: 0
          value: 1
          inSlope: 0
          outSlope: 0
          tangentMode: 0
          weightedMode: 0
          inWeight: 0.33333334
          outWeight: 0.33333334
        - serializedVersion: 3
          time: 1
          value: 1
          inSlope: 0
          outSlope: 0
          tangentMode: 0
          weightedMode: 0
          inWeight: 0.33333334
          outWeight: 0.33333334
        m_PreInfinity: 2
        m_PostInfinity: 2
        m_RotationOrder: 4
    y:
      serializedVersion: 2
      minMaxState: 1
      scalar: 1
      minScalar: 1
      maxCurve:
        serializedVersion: 2
        m_Curve:
        - serializedVersion: 3
          time: 0
          value: 0
          inSlope: 0
          outSlope: 1
          tangentMode: 0
          weightedMode: 0
          inWeight: 0.33333334
          outWeight: 0.33333334
        - serializedVersion: 3
          time: 1
          value: 1
          inSlope: 1
          outSlope: 0
          tangentMode: 0
          weightedMode: 0
          inWeight: 0.33333334
          outWeight: 0.33333334
        m_PreInfinity: 2
        m_PostInfinity: 2
        m_RotationOrder: 4
      minCurve:
        serializedVersion: 2
        m_Curve:
        - serializedVersion: 3
          time: 0
          value: 1
          inSlope: 0
          outSlope: 0
          tangentMode: 0
          weightedMode: 0
          inWeight: 0.33333334
          outWeight: 0.33333334
        - serializedVersion: 3
          time: 1
          value: 1
          inSlope: 0
          outSlope: 0
          tangentMode: 0
          weightedMode: 0
          inWeight: 0.33333334
          outWeight: 0.33333334
        m_PreInfinity: 2
        m_PostInfinity: 2
        m_RotationOrder: 4
    z:
      serializedVersion: 2
      minMaxState: 1
      scalar: 1
      minScalar: 1
      maxCurve:
        serializedVersion: 2
        m_Curve:
        - serializedVersion: 3
          time: 0
          value: 0
          inSlope: 0
          outSlope: 1
          tangentMode: 0
          weightedMode: 0
          inWeight: 0.33333334
          outWeight: 0.33333334
        - serializedVersion: 3
          time: 1
          value: 1
          inSlope: 1
          outSlope: 0
          tangentMode: 0
          weightedMode: 0
          inWeight: 0.33333334
          outWeight: 0.33333334
        m_PreInfinity: 2
        m_PostInfinity: 2
        m_RotationOrder: 4
      minCurve:
        serializedVersion: 2
        m_Curve:
        - serializedVersion: 3
          time: 0
          value: 1
          inSlope: 0
          outSlope: 0
          tangentMode: 0
          weightedMode: 0
          inWeight: 0.33333334
          outWeight: 0.33333334
        - serializedVersion: 3
          time: 1
          value: 1
          inSlope: 0
          outSlope: 0
          tangentMode: 0
          weightedMode: 0
          inWeight: 0.33333334
          outWeight: 0.33333334
        m_PreInfinity: 2
        m_PostInfinity: 2
        m_RotationOrder: 4
    range: {x: 0, y: 1}
    separateAxes: 0
  RotationBySpeedModule:
    enabled: 0
    x:
      serializedVersion: 2
      minMaxState: 0
      scalar: 0
      minScalar: 0
      maxCurve:
        serializedVersion: 2
        m_Curve:
        - serializedVersion: 3
          time: 0
          value: 0
          inSlope: 0
          outSlope: 0
          tangentMode: 0
          weightedMode: 0
          inWeight: 0.33333334
          outWeight: 0.33333334
        - serializedVersion: 3
          time: 1
          value: 0
          inSlope: 0
          outSlope: 0
          tangentMode: 0
          weightedMode: 0
          inWeight: 0.33333334
          outWeight: 0.33333334
        m_PreInfinity: 2
        m_PostInfinity: 2
        m_RotationOrder: 4
      minCurve:
        serializedVersion: 2
        m_Curve:
        - serializedVersion: 3
          time: 0
          value: 0
          inSlope: 0
          outSlope: 0
          tangentMode: 0
          weightedMode: 0
          inWeight: 0.33333334
          outWeight: 0.33333334
        - serializedVersion: 3
          time: 1
          value: 0
          inSlope: 0
          outSlope: 0
          tangentMode: 0
          weightedMode: 0
          inWeight: 0.33333334
          outWeight: 0.33333334
        m_PreInfinity: 2
        m_PostInfinity: 2
        m_RotationOrder: 4
    y:
      serializedVersion: 2
      minMaxState: 0
      scalar: 0
      minScalar: 0
      maxCurve:
        serializedVersion: 2
        m_Curve:
        - serializedVersion: 3
          time: 0
          value: 0
          inSlope: 0
          outSlope: 0
          tangentMode: 0
          weightedMode: 0
          inWeight: 0.33333334
          outWeight: 0.33333334
        - serializedVersion: 3
          time: 1
          value: 0
          inSlope: 0
          outSlope: 0
          tangentMode: 0
          weightedMode: 0
          inWeight: 0.33333334
          outWeight: 0.33333334
        m_PreInfinity: 2
        m_PostInfinity: 2
        m_RotationOrder: 4
      minCurve:
        serializedVersion: 2
        m_Curve:
        - serializedVersion: 3
          time: 0
          value: 0
          inSlope: 0
          outSlope: 0
          tangentMode: 0
          weightedMode: 0
          inWeight: 0.33333334
          outWeight: 0.33333334
        - serializedVersion: 3
          time: 1
          value: 0
          inSlope: 0
          outSlope: 0
          tangentMode: 0
          weightedMode: 0
          inWeight: 0.33333334
          outWeight: 0.33333334
        m_PreInfinity: 2
        m_PostInfinity: 2
        m_RotationOrder: 4
    curve:
      serializedVersion: 2
      minMaxState: 0
      scalar: 0.7853982
      minScalar: 0.7853982
      maxCurve:
        serializedVersion: 2
        m_Curve:
        - serializedVersion: 3
          time: 0
          value: 1
          inSlope: 0
          outSlope: 0
          tangentMode: 0
          weightedMode: 0
          inWeight: 0.33333334
          outWeight: 0.33333334
        - serializedVersion: 3
          time: 1
          value: 1
          inSlope: 0
          outSlope: 0
          tangentMode: 0
          weightedMode: 0
          inWeight: 0.33333334
          outWeight: 0.33333334
        m_PreInfinity: 2
        m_PostInfinity: 2
        m_RotationOrder: 4
      minCurve:
        serializedVersion: 2
        m_Curve:
        - serializedVersion: 3
          time: 0
          value: 1
          inSlope: 0
          outSlope: 0
          tangentMode: 0
          weightedMode: 0
          inWeight: 0.33333334
          outWeight: 0.33333334
        - serializedVersion: 3
          time: 1
          value: 1
          inSlope: 0
          outSlope: 0
          tangentMode: 0
          weightedMode: 0
          inWeight: 0.33333334
          outWeight: 0.33333334
        m_PreInfinity: 2
        m_PostInfinity: 2
        m_RotationOrder: 4
    separateAxes: 0
    range: {x: 0, y: 1}
  ColorBySpeedModule:
    enabled: 0
    gradient:
      serializedVersion: 2
      minMaxState: 1
      minColor: {r: 1, g: 1, b: 1, a: 1}
      maxColor: {r: 1, g: 1, b: 1, a: 1}
      maxGradient:
        serializedVersion: 2
        key0: {r: 1, g: 1, b: 1, a: 1}
        key1: {r: 1, g: 1, b: 1, a: 1}
        key2: {r: 0, g: 0, b: 0, a: 0}
        key3: {r: 0, g: 0, b: 0, a: 0}
        key4: {r: 0, g: 0, b: 0, a: 0}
        key5: {r: 0, g: 0, b: 0, a: 0}
        key6: {r: 0, g: 0, b: 0, a: 0}
        key7: {r: 0, g: 0, b: 0, a: 0}
        ctime0: 0
        ctime1: 65535
        ctime2: 0
        ctime3: 0
        ctime4: 0
        ctime5: 0
        ctime6: 0
        ctime7: 0
        atime0: 0
        atime1: 65535
        atime2: 0
        atime3: 0
        atime4: 0
        atime5: 0
        atime6: 0
        atime7: 0
        m_Mode: 0
        m_ColorSpace: -1
        m_NumColorKeys: 2
        m_NumAlphaKeys: 2
      minGradient:
        serializedVersion: 2
        key0: {r: 1, g: 1, b: 1, a: 1}
        key1: {r: 1, g: 1, b: 1, a: 1}
        key2: {r: 0, g: 0, b: 0, a: 0}
        key3: {r: 0, g: 0, b: 0, a: 0}
        key4: {r: 0, g: 0, b: 0, a: 0}
        key5: {r: 0, g: 0, b: 0, a: 0}
        key6: {r: 0, g: 0, b: 0, a: 0}
        key7: {r: 0, g: 0, b: 0, a: 0}
        ctime0: 0
        ctime1: 65535
        ctime2: 0
        ctime3: 0
        ctime4: 0
        ctime5: 0
        ctime6: 0
        ctime7: 0
        atime0: 0
        atime1: 65535
        atime2: 0
        atime3: 0
        atime4: 0
        atime5: 0
        atime6: 0
        atime7: 0
        m_Mode: 0
        m_ColorSpace: -1
        m_NumColorKeys: 2
        m_NumAlphaKeys: 2
    range: {x: 0, y: 1}
  CollisionModule:
    enabled: 0
    serializedVersion: 4
    type: 0
    collisionMode: 0
    colliderForce: 0
    multiplyColliderForceByParticleSize: 0
    multiplyColliderForceByParticleSpeed: 0
    multiplyColliderForceByCollisionAngle: 1
    m_Planes: []
    m_Dampen:
      serializedVersion: 2
      minMaxState: 0
      scalar: 0
      minScalar: 0
      maxCurve:
        serializedVersion: 2
        m_Curve:
        - serializedVersion: 3
          time: 0
          value: 0
          inSlope: 0
          outSlope: 0
          tangentMode: 0
          weightedMode: 0
          inWeight: 0.33333334
          outWeight: 0.33333334
        - serializedVersion: 3
          time: 1
          value: 0
          inSlope: 0
          outSlope: 0
          tangentMode: 0
          weightedMode: 0
          inWeight: 0.33333334
          outWeight: 0.33333334
        m_PreInfinity: 2
        m_PostInfinity: 2
        m_RotationOrder: 4
      minCurve:
        serializedVersion: 2
        m_Curve:
        - serializedVersion: 3
          time: 0
          value: 0
          inSlope: 0
          outSlope: 0
          tangentMode: 0
          weightedMode: 0
          inWeight: 0.33333334
          outWeight: 0.33333334
        - serializedVersion: 3
          time: 1
          value: 0
          inSlope: 0
          outSlope: 0
          tangentMode: 0
          weightedMode: 0
          inWeight: 0.33333334
          outWeight: 0.33333334
        m_PreInfinity: 2
        m_PostInfinity: 2
        m_RotationOrder: 4
    m_Bounce:
      serializedVersion: 2
      minMaxState: 0
      scalar: 1
      minScalar: 1
      maxCurve:
        serializedVersion: 2
        m_Curve:
        - serializedVersion: 3
          time: 0
          value: 1
          inSlope: 0
          outSlope: 0
          tangentMode: 0
          weightedMode: 0
          inWeight: 0.33333334
          outWeight: 0.33333334
        - serializedVersion: 3
          time: 1
          value: 1
          inSlope: 0
          outSlope: 0
          tangentMode: 0
          weightedMode: 0
          inWeight: 0.33333334
          outWeight: 0.33333334
        m_PreInfinity: 2
        m_PostInfinity: 2
        m_RotationOrder: 4
      minCurve:
        serializedVersion: 2
        m_Curve:
        - serializedVersion: 3
          time: 0
          value: 1
          inSlope: 0
          outSlope: 0
          tangentMode: 0
          weightedMode: 0
          inWeight: 0.33333334
          outWeight: 0.33333334
        - serializedVersion: 3
          time: 1
          value: 1
          inSlope: 0
          outSlope: 0
          tangentMode: 0
          weightedMode: 0
          inWeight: 0.33333334
          outWeight: 0.33333334
        m_PreInfinity: 2
        m_PostInfinity: 2
        m_RotationOrder: 4
    m_EnergyLossOnCollision:
      serializedVersion: 2
      minMaxState: 0
      scalar: 0
      minScalar: 0
      maxCurve:
        serializedVersion: 2
        m_Curve:
        - serializedVersion: 3
          time: 0
          value: 0
          inSlope: 0
          outSlope: 0
          tangentMode: 0
          weightedMode: 0
          inWeight: 0.33333334
          outWeight: 0.33333334
        - serializedVersion: 3
          time: 1
          value: 0
          inSlope: 0
          outSlope: 0
          tangentMode: 0
          weightedMode: 0
          inWeight: 0.33333334
          outWeight: 0.33333334
        m_PreInfinity: 2
        m_PostInfinity: 2
        m_RotationOrder: 4
      minCurve:
        serializedVersion: 2
        m_Curve:
        - serializedVersion: 3
          time: 0
          value: 0
          inSlope: 0
          outSlope: 0
          tangentMode: 0
          weightedMode: 0
          inWeight: 0.33333334
          outWeight: 0.33333334
        - serializedVersion: 3
          time: 1
          value: 0
          inSlope: 0
          outSlope: 0
          tangentMode: 0
          weightedMode: 0
          inWeight: 0.33333334
          outWeight: 0.33333334
        m_PreInfinity: 2
        m_PostInfinity: 2
        m_RotationOrder: 4
    minKillSpeed: 0
    maxKillSpeed: 10000
    radiusScale: 1
    collidesWith:
      serializedVersion: 2
      m_Bits: 4294967295
    maxCollisionShapes: 256
    quality: 0
    voxelSize: 0.5
    collisionMessages: 0
    collidesWithDynamic: 1
    interiorCollisions: 0
  TriggerModule:
    enabled: 0
    serializedVersion: 2
    inside: 1
    outside: 0
    enter: 0
    exit: 0
    colliderQueryMode: 0
    radiusScale: 1
    primitives: []
  SubModule:
    serializedVersion: 2
    enabled: 0
    subEmitters:
    - serializedVersion: 3
      emitter: {fileID: 0}
      type: 0
      properties: 0
      emitProbability: 1
  LightsModule:
    enabled: 0
    ratio: 0
    light: {fileID: 0}
    randomDistribution: 1
    color: 1
    range: 1
    intensity: 1
    rangeCurve:
      serializedVersion: 2
      minMaxState: 0
      scalar: 1
      minScalar: 1
      maxCurve:
        serializedVersion: 2
        m_Curve:
        - serializedVersion: 3
          time: 0
          value: 1
          inSlope: 0
          outSlope: 0
          tangentMode: 0
          weightedMode: 0
          inWeight: 0.33333334
          outWeight: 0.33333334
        - serializedVersion: 3
          time: 1
          value: 1
          inSlope: 0
          outSlope: 0
          tangentMode: 0
          weightedMode: 0
          inWeight: 0.33333334
          outWeight: 0.33333334
        m_PreInfinity: 2
        m_PostInfinity: 2
        m_RotationOrder: 4
      minCurve:
        serializedVersion: 2
        m_Curve:
        - serializedVersion: 3
          time: 0
          value: 1
          inSlope: 0
          outSlope: 0
          tangentMode: 0
          weightedMode: 0
          inWeight: 0.33333334
          outWeight: 0.33333334
        - serializedVersion: 3
          time: 1
          value: 1
          inSlope: 0
          outSlope: 0
          tangentMode: 0
          weightedMode: 0
          inWeight: 0.33333334
          outWeight: 0.33333334
        m_PreInfinity: 2
        m_PostInfinity: 2
        m_RotationOrder: 4
    intensityCurve:
      serializedVersion: 2
      minMaxState: 0
      scalar: 1
      minScalar: 1
      maxCurve:
        serializedVersion: 2
        m_Curve:
        - serializedVersion: 3
          time: 0
          value: 1
          inSlope: 0
          outSlope: 0
          tangentMode: 0
          weightedMode: 0
          inWeight: 0.33333334
          outWeight: 0.33333334
        - serializedVersion: 3
          time: 1
          value: 1
          inSlope: 0
          outSlope: 0
          tangentMode: 0
          weightedMode: 0
          inWeight: 0.33333334
          outWeight: 0.33333334
        m_PreInfinity: 2
        m_PostInfinity: 2
        m_RotationOrder: 4
      minCurve:
        serializedVersion: 2
        m_Curve:
        - serializedVersion: 3
          time: 0
          value: 1
          inSlope: 0
          outSlope: 0
          tangentMode: 0
          weightedMode: 0
          inWeight: 0.33333334
          outWeight: 0.33333334
        - serializedVersion: 3
          time: 1
          value: 1
          inSlope: 0
          outSlope: 0
          tangentMode: 0
          weightedMode: 0
          inWeight: 0.33333334
          outWeight: 0.33333334
        m_PreInfinity: 2
        m_PostInfinity: 2
        m_RotationOrder: 4
    maxLights: 20
  TrailModule:
    enabled: 0
    mode: 0
    ratio: 1
    lifetime:
      serializedVersion: 2
      minMaxState: 0
      scalar: 1
      minScalar: 1
      maxCurve:
        serializedVersion: 2
        m_Curve:
        - serializedVersion: 3
          time: 0
          value: 1
          inSlope: 0
          outSlope: 0
          tangentMode: 0
          weightedMode: 0
          inWeight: 0.33333334
          outWeight: 0.33333334
        - serializedVersion: 3
          time: 1
          value: 1
          inSlope: 0
          outSlope: 0
          tangentMode: 0
          weightedMode: 0
          inWeight: 0.33333334
          outWeight: 0.33333334
        m_PreInfinity: 2
        m_PostInfinity: 2
        m_RotationOrder: 4
      minCurve:
        serializedVersion: 2
        m_Curve:
        - serializedVersion: 3
          time: 0
          value: 1
          inSlope: 0
          outSlope: 0
          tangentMode: 0
          weightedMode: 0
          inWeight: 0.33333334
          outWeight: 0.33333334
        - serializedVersion: 3
          time: 1
          value: 1
          inSlope: 0
          outSlope: 0
          tangentMode: 0
          weightedMode: 0
          inWeight: 0.33333334
          outWeight: 0.33333334
        m_PreInfinity: 2
        m_PostInfinity: 2
        m_RotationOrder: 4
    minVertexDistance: 0.2
    textureMode: 0
    textureScale: {x: 1, y: 1}
    ribbonCount: 1
    shadowBias: 0.5
    worldSpace: 0
    dieWithParticles: 1
    sizeAffectsWidth: 1
    sizeAffectsLifetime: 0
    inheritParticleColor: 1
    generateLightingData: 0
    splitSubEmitterRibbons: 0
    attachRibbonsToTransform: 0
    colorOverLifetime:
      serializedVersion: 2
      minMaxState: 0
      minColor: {r: 1, g: 1, b: 1, a: 1}
      maxColor: {r: 1, g: 1, b: 1, a: 1}
      maxGradient:
        serializedVersion: 2
        key0: {r: 1, g: 1, b: 1, a: 1}
        key1: {r: 1, g: 1, b: 1, a: 1}
        key2: {r: 0, g: 0, b: 0, a: 0}
        key3: {r: 0, g: 0, b: 0, a: 0}
        key4: {r: 0, g: 0, b: 0, a: 0}
        key5: {r: 0, g: 0, b: 0, a: 0}
        key6: {r: 0, g: 0, b: 0, a: 0}
        key7: {r: 0, g: 0, b: 0, a: 0}
        ctime0: 0
        ctime1: 65535
        ctime2: 0
        ctime3: 0
        ctime4: 0
        ctime5: 0
        ctime6: 0
        ctime7: 0
        atime0: 0
        atime1: 65535
        atime2: 0
        atime3: 0
        atime4: 0
        atime5: 0
        atime6: 0
        atime7: 0
        m_Mode: 0
        m_ColorSpace: -1
        m_NumColorKeys: 2
        m_NumAlphaKeys: 2
      minGradient:
        serializedVersion: 2
        key0: {r: 1, g: 1, b: 1, a: 1}
        key1: {r: 1, g: 1, b: 1, a: 1}
        key2: {r: 0, g: 0, b: 0, a: 0}
        key3: {r: 0, g: 0, b: 0, a: 0}
        key4: {r: 0, g: 0, b: 0, a: 0}
        key5: {r: 0, g: 0, b: 0, a: 0}
        key6: {r: 0, g: 0, b: 0, a: 0}
        key7: {r: 0, g: 0, b: 0, a: 0}
        ctime0: 0
        ctime1: 65535
        ctime2: 0
        ctime3: 0
        ctime4: 0
        ctime5: 0
        ctime6: 0
        ctime7: 0
        atime0: 0
        atime1: 65535
        atime2: 0
        atime3: 0
        atime4: 0
        atime5: 0
        atime6: 0
        atime7: 0
        m_Mode: 0
        m_ColorSpace: -1
        m_NumColorKeys: 2
        m_NumAlphaKeys: 2
    widthOverTrail:
      serializedVersion: 2
      minMaxState: 0
      scalar: 1
      minScalar: 1
      maxCurve:
        serializedVersion: 2
        m_Curve:
        - serializedVersion: 3
          time: 0
          value: 1
          inSlope: 0
          outSlope: 0
          tangentMode: 0
          weightedMode: 0
          inWeight: 0.33333334
          outWeight: 0.33333334
        - serializedVersion: 3
          time: 1
          value: 1
          inSlope: 0
          outSlope: 0
          tangentMode: 0
          weightedMode: 0
          inWeight: 0.33333334
          outWeight: 0.33333334
        m_PreInfinity: 2
        m_PostInfinity: 2
        m_RotationOrder: 4
      minCurve:
        serializedVersion: 2
        m_Curve:
        - serializedVersion: 3
          time: 0
          value: 1
          inSlope: 0
          outSlope: 0
          tangentMode: 0
          weightedMode: 0
          inWeight: 0.33333334
          outWeight: 0.33333334
        - serializedVersion: 3
          time: 1
          value: 1
          inSlope: 0
          outSlope: 0
          tangentMode: 0
          weightedMode: 0
          inWeight: 0.33333334
          outWeight: 0.33333334
        m_PreInfinity: 2
        m_PostInfinity: 2
        m_RotationOrder: 4
    colorOverTrail:
      serializedVersion: 2
      minMaxState: 0
      minColor: {r: 1, g: 1, b: 1, a: 1}
      maxColor: {r: 1, g: 1, b: 1, a: 1}
      maxGradient:
        serializedVersion: 2
        key0: {r: 1, g: 1, b: 1, a: 1}
        key1: {r: 1, g: 1, b: 1, a: 1}
        key2: {r: 0, g: 0, b: 0, a: 0}
        key3: {r: 0, g: 0, b: 0, a: 0}
        key4: {r: 0, g: 0, b: 0, a: 0}
        key5: {r: 0, g: 0, b: 0, a: 0}
        key6: {r: 0, g: 0, b: 0, a: 0}
        key7: {r: 0, g: 0, b: 0, a: 0}
        ctime0: 0
        ctime1: 65535
        ctime2: 0
        ctime3: 0
        ctime4: 0
        ctime5: 0
        ctime6: 0
        ctime7: 0
        atime0: 0
        atime1: 65535
        atime2: 0
        atime3: 0
        atime4: 0
        atime5: 0
        atime6: 0
        atime7: 0
        m_Mode: 0
        m_ColorSpace: -1
        m_NumColorKeys: 2
        m_NumAlphaKeys: 2
      minGradient:
        serializedVersion: 2
        key0: {r: 1, g: 1, b: 1, a: 1}
        key1: {r: 1, g: 1, b: 1, a: 1}
        key2: {r: 0, g: 0, b: 0, a: 0}
        key3: {r: 0, g: 0, b: 0, a: 0}
        key4: {r: 0, g: 0, b: 0, a: 0}
        key5: {r: 0, g: 0, b: 0, a: 0}
        key6: {r: 0, g: 0, b: 0, a: 0}
        key7: {r: 0, g: 0, b: 0, a: 0}
        ctime0: 0
        ctime1: 65535
        ctime2: 0
        ctime3: 0
        ctime4: 0
        ctime5: 0
        ctime6: 0
        ctime7: 0
        atime0: 0
        atime1: 65535
        atime2: 0
        atime3: 0
        atime4: 0
        atime5: 0
        atime6: 0
        atime7: 0
        m_Mode: 0
        m_ColorSpace: -1
        m_NumColorKeys: 2
        m_NumAlphaKeys: 2
  CustomDataModule:
    enabled: 0
    mode0: 0
    vectorComponentCount0: 4
    color0:
      serializedVersion: 2
      minMaxState: 0
      minColor: {r: 1, g: 1, b: 1, a: 1}
      maxColor: {r: 1, g: 1, b: 1, a: 1}
      maxGradient:
        serializedVersion: 2
        key0: {r: 1, g: 1, b: 1, a: 1}
        key1: {r: 1, g: 1, b: 1, a: 1}
        key2: {r: 0, g: 0, b: 0, a: 0}
        key3: {r: 0, g: 0, b: 0, a: 0}
        key4: {r: 0, g: 0, b: 0, a: 0}
        key5: {r: 0, g: 0, b: 0, a: 0}
        key6: {r: 0, g: 0, b: 0, a: 0}
        key7: {r: 0, g: 0, b: 0, a: 0}
        ctime0: 0
        ctime1: 65535
        ctime2: 0
        ctime3: 0
        ctime4: 0
        ctime5: 0
        ctime6: 0
        ctime7: 0
        atime0: 0
        atime1: 65535
        atime2: 0
        atime3: 0
        atime4: 0
        atime5: 0
        atime6: 0
        atime7: 0
        m_Mode: 0
        m_ColorSpace: -1
        m_NumColorKeys: 2
        m_NumAlphaKeys: 2
      minGradient:
        serializedVersion: 2
        key0: {r: 1, g: 1, b: 1, a: 1}
        key1: {r: 1, g: 1, b: 1, a: 1}
        key2: {r: 0, g: 0, b: 0, a: 0}
        key3: {r: 0, g: 0, b: 0, a: 0}
        key4: {r: 0, g: 0, b: 0, a: 0}
        key5: {r: 0, g: 0, b: 0, a: 0}
        key6: {r: 0, g: 0, b: 0, a: 0}
        key7: {r: 0, g: 0, b: 0, a: 0}
        ctime0: 0
        ctime1: 65535
        ctime2: 0
        ctime3: 0
        ctime4: 0
        ctime5: 0
        ctime6: 0
        ctime7: 0
        atime0: 0
        atime1: 65535
        atime2: 0
        atime3: 0
        atime4: 0
        atime5: 0
        atime6: 0
        atime7: 0
        m_Mode: 0
        m_ColorSpace: -1
        m_NumColorKeys: 2
        m_NumAlphaKeys: 2
    colorLabel0: Color
    vector0_0:
      serializedVersion: 2
      minMaxState: 0
      scalar: 0
      minScalar: 0
      maxCurve:
        serializedVersion: 2
        m_Curve:
        - serializedVersion: 3
          time: 0
          value: 0
          inSlope: 0
          outSlope: 0
          tangentMode: 0
          weightedMode: 0
          inWeight: 0.33333334
          outWeight: 0.33333334
        - serializedVersion: 3
          time: 1
          value: 0
          inSlope: 0
          outSlope: 0
          tangentMode: 0
          weightedMode: 0
          inWeight: 0.33333334
          outWeight: 0.33333334
        m_PreInfinity: 2
        m_PostInfinity: 2
        m_RotationOrder: 4
      minCurve:
        serializedVersion: 2
        m_Curve:
        - serializedVersion: 3
          time: 0
          value: 0
          inSlope: 0
          outSlope: 0
          tangentMode: 0
          weightedMode: 0
          inWeight: 0.33333334
          outWeight: 0.33333334
        - serializedVersion: 3
          time: 1
          value: 0
          inSlope: 0
          outSlope: 0
          tangentMode: 0
          weightedMode: 0
          inWeight: 0.33333334
          outWeight: 0.33333334
        m_PreInfinity: 2
        m_PostInfinity: 2
        m_RotationOrder: 4
    vectorLabel0_0: X
    vector0_1:
      serializedVersion: 2
      minMaxState: 0
      scalar: 0
      minScalar: 0
      maxCurve:
        serializedVersion: 2
        m_Curve:
        - serializedVersion: 3
          time: 0
          value: 0
          inSlope: 0
          outSlope: 0
          tangentMode: 0
          weightedMode: 0
          inWeight: 0.33333334
          outWeight: 0.33333334
        - serializedVersion: 3
          time: 1
          value: 0
          inSlope: 0
          outSlope: 0
          tangentMode: 0
          weightedMode: 0
          inWeight: 0.33333334
          outWeight: 0.33333334
        m_PreInfinity: 2
        m_PostInfinity: 2
        m_RotationOrder: 4
      minCurve:
        serializedVersion: 2
        m_Curve:
        - serializedVersion: 3
          time: 0
          value: 0
          inSlope: 0
          outSlope: 0
          tangentMode: 0
          weightedMode: 0
          inWeight: 0.33333334
          outWeight: 0.33333334
        - serializedVersion: 3
          time: 1
          value: 0
          inSlope: 0
          outSlope: 0
          tangentMode: 0
          weightedMode: 0
          inWeight: 0.33333334
          outWeight: 0.33333334
        m_PreInfinity: 2
        m_PostInfinity: 2
        m_RotationOrder: 4
    vectorLabel0_1: Y
    vector0_2:
      serializedVersion: 2
      minMaxState: 0
      scalar: 0
      minScalar: 0
      maxCurve:
        serializedVersion: 2
        m_Curve:
        - serializedVersion: 3
          time: 0
          value: 0
          inSlope: 0
          outSlope: 0
          tangentMode: 0
          weightedMode: 0
          inWeight: 0.33333334
          outWeight: 0.33333334
        - serializedVersion: 3
          time: 1
          value: 0
          inSlope: 0
          outSlope: 0
          tangentMode: 0
          weightedMode: 0
          inWeight: 0.33333334
          outWeight: 0.33333334
        m_PreInfinity: 2
        m_PostInfinity: 2
        m_RotationOrder: 4
      minCurve:
        serializedVersion: 2
        m_Curve:
        - serializedVersion: 3
          time: 0
          value: 0
          inSlope: 0
          outSlope: 0
          tangentMode: 0
          weightedMode: 0
          inWeight: 0.33333334
          outWeight: 0.33333334
        - serializedVersion: 3
          time: 1
          value: 0
          inSlope: 0
          outSlope: 0
          tangentMode: 0
          weightedMode: 0
          inWeight: 0.33333334
          outWeight: 0.33333334
        m_PreInfinity: 2
        m_PostInfinity: 2
        m_RotationOrder: 4
    vectorLabel0_2: Z
    vector0_3:
      serializedVersion: 2
      minMaxState: 0
      scalar: 0
      minScalar: 0
      maxCurve:
        serializedVersion: 2
        m_Curve:
        - serializedVersion: 3
          time: 0
          value: 0
          inSlope: 0
          outSlope: 0
          tangentMode: 0
          weightedMode: 0
          inWeight: 0.33333334
          outWeight: 0.33333334
        - serializedVersion: 3
          time: 1
          value: 0
          inSlope: 0
          outSlope: 0
          tangentMode: 0
          weightedMode: 0
          inWeight: 0.33333334
          outWeight: 0.33333334
        m_PreInfinity: 2
        m_PostInfinity: 2
        m_RotationOrder: 4
      minCurve:
        serializedVersion: 2
        m_Curve:
        - serializedVersion: 3
          time: 0
          value: 0
          inSlope: 0
          outSlope: 0
          tangentMode: 0
          weightedMode: 0
          inWeight: 0.33333334
          outWeight: 0.33333334
        - serializedVersion: 3
          time: 1
          value: 0
          inSlope: 0
          outSlope: 0
          tangentMode: 0
          weightedMode: 0
          inWeight: 0.33333334
          outWeight: 0.33333334
        m_PreInfinity: 2
        m_PostInfinity: 2
        m_RotationOrder: 4
    vectorLabel0_3: W
    mode1: 0
    vectorComponentCount1: 4
    color1:
      serializedVersion: 2
      minMaxState: 0
      minColor: {r: 1, g: 1, b: 1, a: 1}
      maxColor: {r: 1, g: 1, b: 1, a: 1}
      maxGradient:
        serializedVersion: 2
        key0: {r: 1, g: 1, b: 1, a: 1}
        key1: {r: 1, g: 1, b: 1, a: 1}
        key2: {r: 0, g: 0, b: 0, a: 0}
        key3: {r: 0, g: 0, b: 0, a: 0}
        key4: {r: 0, g: 0, b: 0, a: 0}
        key5: {r: 0, g: 0, b: 0, a: 0}
        key6: {r: 0, g: 0, b: 0, a: 0}
        key7: {r: 0, g: 0, b: 0, a: 0}
        ctime0: 0
        ctime1: 65535
        ctime2: 0
        ctime3: 0
        ctime4: 0
        ctime5: 0
        ctime6: 0
        ctime7: 0
        atime0: 0
        atime1: 65535
        atime2: 0
        atime3: 0
        atime4: 0
        atime5: 0
        atime6: 0
        atime7: 0
        m_Mode: 0
        m_ColorSpace: -1
        m_NumColorKeys: 2
        m_NumAlphaKeys: 2
      minGradient:
        serializedVersion: 2
        key0: {r: 1, g: 1, b: 1, a: 1}
        key1: {r: 1, g: 1, b: 1, a: 1}
        key2: {r: 0, g: 0, b: 0, a: 0}
        key3: {r: 0, g: 0, b: 0, a: 0}
        key4: {r: 0, g: 0, b: 0, a: 0}
        key5: {r: 0, g: 0, b: 0, a: 0}
        key6: {r: 0, g: 0, b: 0, a: 0}
        key7: {r: 0, g: 0, b: 0, a: 0}
        ctime0: 0
        ctime1: 65535
        ctime2: 0
        ctime3: 0
        ctime4: 0
        ctime5: 0
        ctime6: 0
        ctime7: 0
        atime0: 0
        atime1: 65535
        atime2: 0
        atime3: 0
        atime4: 0
        atime5: 0
        atime6: 0
        atime7: 0
        m_Mode: 0
        m_ColorSpace: -1
        m_NumColorKeys: 2
        m_NumAlphaKeys: 2
    colorLabel1: Color
    vector1_0:
      serializedVersion: 2
      minMaxState: 0
      scalar: 0
      minScalar: 0
      maxCurve:
        serializedVersion: 2
        m_Curve:
        - serializedVersion: 3
          time: 0
          value: 0
          inSlope: 0
          outSlope: 0
          tangentMode: 0
          weightedMode: 0
          inWeight: 0.33333334
          outWeight: 0.33333334
        - serializedVersion: 3
          time: 1
          value: 0
          inSlope: 0
          outSlope: 0
          tangentMode: 0
          weightedMode: 0
          inWeight: 0.33333334
          outWeight: 0.33333334
        m_PreInfinity: 2
        m_PostInfinity: 2
        m_RotationOrder: 4
      minCurve:
        serializedVersion: 2
        m_Curve:
        - serializedVersion: 3
          time: 0
          value: 0
          inSlope: 0
          outSlope: 0
          tangentMode: 0
          weightedMode: 0
          inWeight: 0.33333334
          outWeight: 0.33333334
        - serializedVersion: 3
          time: 1
          value: 0
          inSlope: 0
          outSlope: 0
          tangentMode: 0
          weightedMode: 0
          inWeight: 0.33333334
          outWeight: 0.33333334
        m_PreInfinity: 2
        m_PostInfinity: 2
        m_RotationOrder: 4
    vectorLabel1_0: X
    vector1_1:
      serializedVersion: 2
      minMaxState: 0
      scalar: 0
      minScalar: 0
      maxCurve:
        serializedVersion: 2
        m_Curve:
        - serializedVersion: 3
          time: 0
          value: 0
          inSlope: 0
          outSlope: 0
          tangentMode: 0
          weightedMode: 0
          inWeight: 0.33333334
          outWeight: 0.33333334
        - serializedVersion: 3
          time: 1
          value: 0
          inSlope: 0
          outSlope: 0
          tangentMode: 0
          weightedMode: 0
          inWeight: 0.33333334
          outWeight: 0.33333334
        m_PreInfinity: 2
        m_PostInfinity: 2
        m_RotationOrder: 4
      minCurve:
        serializedVersion: 2
        m_Curve:
        - serializedVersion: 3
          time: 0
          value: 0
          inSlope: 0
          outSlope: 0
          tangentMode: 0
          weightedMode: 0
          inWeight: 0.33333334
          outWeight: 0.33333334
        - serializedVersion: 3
          time: 1
          value: 0
          inSlope: 0
          outSlope: 0
          tangentMode: 0
          weightedMode: 0
          inWeight: 0.33333334
          outWeight: 0.33333334
        m_PreInfinity: 2
        m_PostInfinity: 2
        m_RotationOrder: 4
    vectorLabel1_1: Y
    vector1_2:
      serializedVersion: 2
      minMaxState: 0
      scalar: 0
      minScalar: 0
      maxCurve:
        serializedVersion: 2
        m_Curve:
        - serializedVersion: 3
          time: 0
          value: 0
          inSlope: 0
          outSlope: 0
          tangentMode: 0
          weightedMode: 0
          inWeight: 0.33333334
          outWeight: 0.33333334
        - serializedVersion: 3
          time: 1
          value: 0
          inSlope: 0
          outSlope: 0
          tangentMode: 0
          weightedMode: 0
          inWeight: 0.33333334
          outWeight: 0.33333334
        m_PreInfinity: 2
        m_PostInfinity: 2
        m_RotationOrder: 4
      minCurve:
        serializedVersion: 2
        m_Curve:
        - serializedVersion: 3
          time: 0
          value: 0
          inSlope: 0
          outSlope: 0
          tangentMode: 0
          weightedMode: 0
          inWeight: 0.33333334
          outWeight: 0.33333334
        - serializedVersion: 3
          time: 1
          value: 0
          inSlope: 0
          outSlope: 0
          tangentMode: 0
          weightedMode: 0
          inWeight: 0.33333334
          outWeight: 0.33333334
        m_PreInfinity: 2
        m_PostInfinity: 2
        m_RotationOrder: 4
    vectorLabel1_2: Z
    vector1_3:
      serializedVersion: 2
      minMaxState: 0
      scalar: 0
      minScalar: 0
      maxCurve:
        serializedVersion: 2
        m_Curve:
        - serializedVersion: 3
          time: 0
          value: 0
          inSlope: 0
          outSlope: 0
          tangentMode: 0
          weightedMode: 0
          inWeight: 0.33333334
          outWeight: 0.33333334
        - serializedVersion: 3
          time: 1
          value: 0
          inSlope: 0
          outSlope: 0
          tangentMode: 0
          weightedMode: 0
          inWeight: 0.33333334
          outWeight: 0.33333334
        m_PreInfinity: 2
        m_PostInfinity: 2
        m_RotationOrder: 4
      minCurve:
        serializedVersion: 2
        m_Curve:
        - serializedVersion: 3
          time: 0
          value: 0
          inSlope: 0
          outSlope: 0
          tangentMode: 0
          weightedMode: 0
          inWeight: 0.33333334
          outWeight: 0.33333334
        - serializedVersion: 3
          time: 1
          value: 0
          inSlope: 0
          outSlope: 0
          tangentMode: 0
          weightedMode: 0
          inWeight: 0.33333334
          outWeight: 0.33333334
        m_PreInfinity: 2
        m_PostInfinity: 2
        m_RotationOrder: 4
    vectorLabel1_3: W
--- !u!199 &5553134126258635505
ParticleSystemRenderer:
  serializedVersion: 6
  m_ObjectHideFlags: 0
  m_CorrespondingSourceObject: {fileID: 0}
  m_PrefabInstance: {fileID: 0}
  m_PrefabAsset: {fileID: 0}
  m_GameObject: {fileID: 8330070491232924921}
  m_Enabled: 1
  m_CastShadows: 0
  m_ReceiveShadows: 0
  m_DynamicOccludee: 1
  m_StaticShadowCaster: 0
  m_MotionVectors: 1
  m_LightProbeUsage: 0
  m_ReflectionProbeUsage: 0
  m_RayTracingMode: 0
  m_RayTraceProcedural: 0
  m_RayTracingAccelStructBuildFlagsOverride: 0
  m_RayTracingAccelStructBuildFlags: 1
  m_RenderingLayerMask: 1
  m_RendererPriority: 0
  m_Materials:
  - {fileID: 2100000, guid: d9c2d1bd1f9484a03b95267fab89ed86, type: 2}
  m_StaticBatchInfo:
    firstSubMesh: 0
    subMeshCount: 0
  m_StaticBatchRoot: {fileID: 0}
  m_ProbeAnchor: {fileID: 0}
  m_LightProbeVolumeOverride: {fileID: 0}
  m_ScaleInLightmap: 1
  m_ReceiveGI: 1
  m_PreserveUVs: 0
  m_IgnoreNormalsForChartDetection: 0
  m_ImportantGI: 0
  m_StitchLightmapSeams: 1
  m_SelectedEditorRenderState: 3
  m_MinimumChartSize: 4
  m_AutoUVMaxDistance: 0.5
  m_AutoUVMaxAngle: 89
  m_LightmapParameters: {fileID: 0}
  m_SortingLayerID: 0
  m_SortingLayer: 0
  m_SortingOrder: 0
  m_RenderMode: 0
  m_MeshDistribution: 0
  m_SortMode: 0
  m_MinParticleSize: 0
  m_MaxParticleSize: 0.5
  m_CameraVelocityScale: 0
  m_VelocityScale: 0
  m_LengthScale: 2
  m_SortingFudge: 0
  m_NormalDirection: 1
  m_ShadowBias: 0
  m_RenderAlignment: 0
  m_Pivot: {x: 0, y: 0, z: 0}
  m_Flip: {x: 0, y: 0, z: 0}
  m_EnableGPUInstancing: 1
  m_ApplyActiveColorSpace: 1
  m_AllowRoll: 1
  m_FreeformStretching: 0
  m_RotateWithStretchDirection: 1
  m_UseCustomVertexStreams: 0
  m_VertexStreams: 00010304
  m_UseCustomTrailVertexStreams: 0
  m_TrailVertexStreams: 00010304
  m_Mesh: {fileID: 0}
  m_Mesh1: {fileID: 0}
  m_Mesh2: {fileID: 0}
  m_Mesh3: {fileID: 0}
  m_MeshWeighting: 1
  m_MeshWeighting1: 1
  m_MeshWeighting2: 1
  m_MeshWeighting3: 1
  m_MaskInteraction: 0
--- !u!1 &8662618936209884402
GameObject:
  m_ObjectHideFlags: 0
  m_CorrespondingSourceObject: {fileID: 0}
  m_PrefabInstance: {fileID: 0}
  m_PrefabAsset: {fileID: 0}
  serializedVersion: 6
  m_Component:
  - component: {fileID: 3271681975266234564}
  - component: {fileID: 7443162680161164874}
  - component: {fileID: 3731478108443997660}
  m_Layer: 7
  m_Name: out
  m_TagString: Untagged
  m_Icon: {fileID: 0}
  m_NavMeshLayer: 0
  m_StaticEditorFlags: 0
  m_IsActive: 1
--- !u!4 &3271681975266234564
Transform:
  m_ObjectHideFlags: 0
  m_CorrespondingSourceObject: {fileID: 0}
  m_PrefabInstance: {fileID: 0}
  m_PrefabAsset: {fileID: 0}
  m_GameObject: {fileID: 8662618936209884402}
  serializedVersion: 2
  m_LocalRotation: {x: -0, y: -0, z: -0, w: 1}
  m_LocalPosition: {x: 0, y: 1.070876, z: 0}
  m_LocalScale: {x: 1.6, y: 1.6, z: 1.45}
  m_ConstrainProportionsScale: 0
  m_Children: []
  m_Father: {fileID: 5818452018471848881}
  m_LocalEulerAnglesHint: {x: -90, y: 0, z: 0}
--- !u!198 &7443162680161164874
ParticleSystem:
  m_ObjectHideFlags: 0
  m_CorrespondingSourceObject: {fileID: 0}
  m_PrefabInstance: {fileID: 0}
  m_PrefabAsset: {fileID: 0}
  m_GameObject: {fileID: 8662618936209884402}
  serializedVersion: 8
  lengthInSec: 5
  simulationSpeed: 0.5
  stopAction: 0
  cullingMode: 0
  ringBufferMode: 0
  ringBufferLoopRange: {x: 0, y: 1}
  emitterVelocityMode: 1
  looping: 1
  prewarm: 0
  playOnAwake: 1
  useUnscaledTime: 0
  autoRandomSeed: 1
  startDelay:
    serializedVersion: 2
    minMaxState: 0
    scalar: 0
    minScalar: 0
    maxCurve:
      serializedVersion: 2
      m_Curve:
      - serializedVersion: 3
        time: 0
        value: 0
        inSlope: 0
        outSlope: 0
        tangentMode: 0
        weightedMode: 0
        inWeight: 0.33333334
        outWeight: 0.33333334
      - serializedVersion: 3
        time: 1
        value: 0
        inSlope: 0
        outSlope: 0
        tangentMode: 0
        weightedMode: 0
        inWeight: 0.33333334
        outWeight: 0.33333334
      m_PreInfinity: 2
      m_PostInfinity: 2
      m_RotationOrder: 4
    minCurve:
      serializedVersion: 2
      m_Curve:
      - serializedVersion: 3
        time: 0
        value: 0
        inSlope: 0
        outSlope: 0
        tangentMode: 0
        weightedMode: 0
        inWeight: 0.33333334
        outWeight: 0.33333334
      - serializedVersion: 3
        time: 1
        value: 0
        inSlope: 0
        outSlope: 0
        tangentMode: 0
        weightedMode: 0
        inWeight: 0.33333334
        outWeight: 0.33333334
      m_PreInfinity: 2
      m_PostInfinity: 2
      m_RotationOrder: 4
  moveWithTransform: 0
  moveWithCustomTransform: {fileID: 0}
  scalingMode: 0
  randomSeed: 0
  InitialModule:
    serializedVersion: 3
    enabled: 1
    startLifetime:
      serializedVersion: 2
      minMaxState: 0
      scalar: 2
      minScalar: 5
      maxCurve:
        serializedVersion: 2
        m_Curve:
        - serializedVersion: 3
          time: 0
          value: 1
          inSlope: 0
          outSlope: 0
          tangentMode: 0
          weightedMode: 0
          inWeight: 0.33333334
          outWeight: 0.33333334
        - serializedVersion: 3
          time: 1
          value: 1
          inSlope: 0
          outSlope: 0
          tangentMode: 0
          weightedMode: 0
          inWeight: 0.33333334
          outWeight: 0.33333334
        m_PreInfinity: 2
        m_PostInfinity: 2
        m_RotationOrder: 4
      minCurve:
        serializedVersion: 2
        m_Curve:
        - serializedVersion: 3
          time: 0
          value: 1
          inSlope: 0
          outSlope: 0
          tangentMode: 0
          weightedMode: 0
          inWeight: 0.33333334
          outWeight: 0.33333334
        - serializedVersion: 3
          time: 1
          value: 1
          inSlope: 0
          outSlope: 0
          tangentMode: 0
          weightedMode: 0
          inWeight: 0.33333334
          outWeight: 0.33333334
        m_PreInfinity: 2
        m_PostInfinity: 2
        m_RotationOrder: 4
    startSpeed:
      serializedVersion: 2
      minMaxState: 0
      scalar: 0
      minScalar: 5
      maxCurve:
        serializedVersion: 2
        m_Curve:
        - serializedVersion: 3
          time: 0
          value: 1
          inSlope: 0
          outSlope: 0
          tangentMode: 0
          weightedMode: 0
          inWeight: 0.33333334
          outWeight: 0.33333334
        - serializedVersion: 3
          time: 1
          value: 1
          inSlope: 0
          outSlope: 0
          tangentMode: 0
          weightedMode: 0
          inWeight: 0.33333334
          outWeight: 0.33333334
        m_PreInfinity: 2
        m_PostInfinity: 2
        m_RotationOrder: 4
      minCurve:
        serializedVersion: 2
        m_Curve:
        - serializedVersion: 3
          time: 0
          value: 1
          inSlope: 0
          outSlope: 0
          tangentMode: 0
          weightedMode: 0
          inWeight: 0.33333334
          outWeight: 0.33333334
        - serializedVersion: 3
          time: 1
          value: 1
          inSlope: 0
          outSlope: 0
          tangentMode: 0
          weightedMode: 0
          inWeight: 0.33333334
          outWeight: 0.33333334
        m_PreInfinity: 2
        m_PostInfinity: 2
        m_RotationOrder: 4
    startColor:
      serializedVersion: 2
      minMaxState: 0
      minColor: {r: 0.6556604, g: 1, b: 0.6744425, a: 0.39607844}
<<<<<<< HEAD
      maxColor: {r: 1, g: 0.3019608, b: 0, a: 1}
=======
      maxColor: {r: 0, g: 0.33333334, b: 1, a: 1}
>>>>>>> c66794a5
      maxGradient:
        serializedVersion: 2
        key0: {r: 1, g: 1, b: 1, a: 1}
        key1: {r: 1, g: 1, b: 1, a: 1}
        key2: {r: 0, g: 0, b: 0, a: 0}
        key3: {r: 0, g: 0, b: 0, a: 0}
        key4: {r: 0, g: 0, b: 0, a: 0}
        key5: {r: 0, g: 0, b: 0, a: 0}
        key6: {r: 0, g: 0, b: 0, a: 0}
        key7: {r: 0, g: 0, b: 0, a: 0}
        ctime0: 0
        ctime1: 65535
        ctime2: 0
        ctime3: 0
        ctime4: 0
        ctime5: 0
        ctime6: 0
        ctime7: 0
        atime0: 0
        atime1: 65535
        atime2: 0
        atime3: 0
        atime4: 0
        atime5: 0
        atime6: 0
        atime7: 0
        m_Mode: 0
        m_ColorSpace: -1
        m_NumColorKeys: 2
        m_NumAlphaKeys: 2
      minGradient:
        serializedVersion: 2
        key0: {r: 1, g: 1, b: 1, a: 1}
        key1: {r: 1, g: 1, b: 1, a: 1}
        key2: {r: 0, g: 0, b: 0, a: 0}
        key3: {r: 0, g: 0, b: 0, a: 0}
        key4: {r: 0, g: 0, b: 0, a: 0}
        key5: {r: 0, g: 0, b: 0, a: 0}
        key6: {r: 0, g: 0, b: 0, a: 0}
        key7: {r: 0, g: 0, b: 0, a: 0}
        ctime0: 0
        ctime1: 65535
        ctime2: 0
        ctime3: 0
        ctime4: 0
        ctime5: 0
        ctime6: 0
        ctime7: 0
        atime0: 0
        atime1: 65535
        atime2: 0
        atime3: 0
        atime4: 0
        atime5: 0
        atime6: 0
        atime7: 0
        m_Mode: 0
        m_ColorSpace: -1
        m_NumColorKeys: 2
        m_NumAlphaKeys: 2
    startSize:
      serializedVersion: 2
      minMaxState: 0
      scalar: 0.1
      minScalar: 1
      maxCurve:
        serializedVersion: 2
        m_Curve:
        - serializedVersion: 3
          time: 0
          value: 1
          inSlope: 0
          outSlope: 0
          tangentMode: 0
          weightedMode: 0
          inWeight: 0.33333334
          outWeight: 0.33333334
        - serializedVersion: 3
          time: 1
          value: 1
          inSlope: 0
          outSlope: 0
          tangentMode: 0
          weightedMode: 0
          inWeight: 0.33333334
          outWeight: 0.33333334
        m_PreInfinity: 2
        m_PostInfinity: 2
        m_RotationOrder: 4
      minCurve:
        serializedVersion: 2
        m_Curve:
        - serializedVersion: 3
          time: 0
          value: 1
          inSlope: 0
          outSlope: 0
          tangentMode: 0
          weightedMode: 0
          inWeight: 0.33333334
          outWeight: 0.33333334
        - serializedVersion: 3
          time: 1
          value: 1
          inSlope: 0
          outSlope: 0
          tangentMode: 0
          weightedMode: 0
          inWeight: 0.33333334
          outWeight: 0.33333334
        m_PreInfinity: 2
        m_PostInfinity: 2
        m_RotationOrder: 4
    startSizeY:
      serializedVersion: 2
      minMaxState: 0
      scalar: 1
      minScalar: 1
      maxCurve:
        serializedVersion: 2
        m_Curve:
        - serializedVersion: 3
          time: 0
          value: 1
          inSlope: 0
          outSlope: 0
          tangentMode: 0
          weightedMode: 0
          inWeight: 0.33333334
          outWeight: 0.33333334
        - serializedVersion: 3
          time: 1
          value: 1
          inSlope: 0
          outSlope: 0
          tangentMode: 0
          weightedMode: 0
          inWeight: 0.33333334
          outWeight: 0.33333334
        m_PreInfinity: 2
        m_PostInfinity: 2
        m_RotationOrder: 4
      minCurve:
        serializedVersion: 2
        m_Curve:
        - serializedVersion: 3
          time: 0
          value: 1
          inSlope: 0
          outSlope: 0
          tangentMode: 0
          weightedMode: 0
          inWeight: 0.33333334
          outWeight: 0.33333334
        - serializedVersion: 3
          time: 1
          value: 1
          inSlope: 0
          outSlope: 0
          tangentMode: 0
          weightedMode: 0
          inWeight: 0.33333334
          outWeight: 0.33333334
        m_PreInfinity: 2
        m_PostInfinity: 2
        m_RotationOrder: 4
    startSizeZ:
      serializedVersion: 2
      minMaxState: 0
      scalar: 1
      minScalar: 1
      maxCurve:
        serializedVersion: 2
        m_Curve:
        - serializedVersion: 3
          time: 0
          value: 1
          inSlope: 0
          outSlope: 0
          tangentMode: 0
          weightedMode: 0
          inWeight: 0.33333334
          outWeight: 0.33333334
        - serializedVersion: 3
          time: 1
          value: 1
          inSlope: 0
          outSlope: 0
          tangentMode: 0
          weightedMode: 0
          inWeight: 0.33333334
          outWeight: 0.33333334
        m_PreInfinity: 2
        m_PostInfinity: 2
        m_RotationOrder: 4
      minCurve:
        serializedVersion: 2
        m_Curve:
        - serializedVersion: 3
          time: 0
          value: 1
          inSlope: 0
          outSlope: 0
          tangentMode: 0
          weightedMode: 0
          inWeight: 0.33333334
          outWeight: 0.33333334
        - serializedVersion: 3
          time: 1
          value: 1
          inSlope: 0
          outSlope: 0
          tangentMode: 0
          weightedMode: 0
          inWeight: 0.33333334
          outWeight: 0.33333334
        m_PreInfinity: 2
        m_PostInfinity: 2
        m_RotationOrder: 4
    startRotationX:
      serializedVersion: 2
      minMaxState: 0
      scalar: 0
      minScalar: 0
      maxCurve:
        serializedVersion: 2
        m_Curve:
        - serializedVersion: 3
          time: 0
          value: 0
          inSlope: 0
          outSlope: 0
          tangentMode: 0
          weightedMode: 0
          inWeight: 0.33333334
          outWeight: 0.33333334
        - serializedVersion: 3
          time: 1
          value: 0
          inSlope: 0
          outSlope: 0
          tangentMode: 0
          weightedMode: 0
          inWeight: 0.33333334
          outWeight: 0.33333334
        m_PreInfinity: 2
        m_PostInfinity: 2
        m_RotationOrder: 4
      minCurve:
        serializedVersion: 2
        m_Curve:
        - serializedVersion: 3
          time: 0
          value: 0
          inSlope: 0
          outSlope: 0
          tangentMode: 0
          weightedMode: 0
          inWeight: 0.33333334
          outWeight: 0.33333334
        - serializedVersion: 3
          time: 1
          value: 0
          inSlope: 0
          outSlope: 0
          tangentMode: 0
          weightedMode: 0
          inWeight: 0.33333334
          outWeight: 0.33333334
        m_PreInfinity: 2
        m_PostInfinity: 2
        m_RotationOrder: 4
    startRotationY:
      serializedVersion: 2
      minMaxState: 0
      scalar: 0
      minScalar: 0
      maxCurve:
        serializedVersion: 2
        m_Curve:
        - serializedVersion: 3
          time: 0
          value: 0
          inSlope: 0
          outSlope: 0
          tangentMode: 0
          weightedMode: 0
          inWeight: 0.33333334
          outWeight: 0.33333334
        - serializedVersion: 3
          time: 1
          value: 0
          inSlope: 0
          outSlope: 0
          tangentMode: 0
          weightedMode: 0
          inWeight: 0.33333334
          outWeight: 0.33333334
        m_PreInfinity: 2
        m_PostInfinity: 2
        m_RotationOrder: 4
      minCurve:
        serializedVersion: 2
        m_Curve:
        - serializedVersion: 3
          time: 0
          value: 0
          inSlope: 0
          outSlope: 0
          tangentMode: 0
          weightedMode: 0
          inWeight: 0.33333334
          outWeight: 0.33333334
        - serializedVersion: 3
          time: 1
          value: 0
          inSlope: 0
          outSlope: 0
          tangentMode: 0
          weightedMode: 0
          inWeight: 0.33333334
          outWeight: 0.33333334
        m_PreInfinity: 2
        m_PostInfinity: 2
        m_RotationOrder: 4
    startRotation:
      serializedVersion: 2
      minMaxState: 0
      scalar: 0
      minScalar: 0
      maxCurve:
        serializedVersion: 2
        m_Curve:
        - serializedVersion: 3
          time: 0
          value: 0
          inSlope: 0
          outSlope: 0
          tangentMode: 0
          weightedMode: 0
          inWeight: 0.33333334
          outWeight: 0.33333334
        - serializedVersion: 3
          time: 1
          value: 0
          inSlope: 0
          outSlope: 0
          tangentMode: 0
          weightedMode: 0
          inWeight: 0.33333334
          outWeight: 0.33333334
        m_PreInfinity: 2
        m_PostInfinity: 2
        m_RotationOrder: 4
      minCurve:
        serializedVersion: 2
        m_Curve:
        - serializedVersion: 3
          time: 0
          value: 0
          inSlope: 0
          outSlope: 0
          tangentMode: 0
          weightedMode: 0
          inWeight: 0.33333334
          outWeight: 0.33333334
        - serializedVersion: 3
          time: 1
          value: 0
          inSlope: 0
          outSlope: 0
          tangentMode: 0
          weightedMode: 0
          inWeight: 0.33333334
          outWeight: 0.33333334
        m_PreInfinity: 2
        m_PostInfinity: 2
        m_RotationOrder: 4
    randomizeRotationDirection: 0
    gravitySource: 0
    maxNumParticles: 10000
    customEmitterVelocity: {x: 0, y: 0, z: 0}
    size3D: 0
    rotation3D: 0
    gravityModifier:
      serializedVersion: 2
      minMaxState: 0
      scalar: 0
      minScalar: 0
      maxCurve:
        serializedVersion: 2
        m_Curve:
        - serializedVersion: 3
          time: 0
          value: 0
          inSlope: 0
          outSlope: 0
          tangentMode: 0
          weightedMode: 0
          inWeight: 0.33333334
          outWeight: 0.33333334
        - serializedVersion: 3
          time: 1
          value: 0
          inSlope: 0
          outSlope: 0
          tangentMode: 0
          weightedMode: 0
          inWeight: 0.33333334
          outWeight: 0.33333334
        m_PreInfinity: 2
        m_PostInfinity: 2
        m_RotationOrder: 4
      minCurve:
        serializedVersion: 2
        m_Curve:
        - serializedVersion: 3
          time: 0
          value: 0
          inSlope: 0
          outSlope: 0
          tangentMode: 0
          weightedMode: 0
          inWeight: 0.33333334
          outWeight: 0.33333334
        - serializedVersion: 3
          time: 1
          value: 0
          inSlope: 0
          outSlope: 0
          tangentMode: 0
          weightedMode: 0
          inWeight: 0.33333334
          outWeight: 0.33333334
        m_PreInfinity: 2
        m_PostInfinity: 2
        m_RotationOrder: 4
  ShapeModule:
    serializedVersion: 6
    enabled: 1
    type: 17
    angle: 25
    length: 5
    boxThickness: {x: 0, y: 0, z: 0}
    radiusThickness: 0
    donutRadius: 0.0001
    m_Position: {x: 0, y: 0, z: 0}
    m_Rotation: {x: 0, y: 0, z: 0}
    m_Scale: {x: 1, y: 1, z: 1}
    placementMode: 0
    m_MeshMaterialIndex: 0
    m_MeshNormalOffset: 0
    m_MeshSpawn:
      mode: 0
      spread: 0
      speed:
        serializedVersion: 2
        minMaxState: 0
        scalar: 1
        minScalar: 1
        maxCurve:
          serializedVersion: 2
          m_Curve:
          - serializedVersion: 3
            time: 0
            value: 1
            inSlope: 0
            outSlope: 0
            tangentMode: 0
            weightedMode: 0
            inWeight: 0.33333334
            outWeight: 0.33333334
          - serializedVersion: 3
            time: 1
            value: 1
            inSlope: 0
            outSlope: 0
            tangentMode: 0
            weightedMode: 0
            inWeight: 0.33333334
            outWeight: 0.33333334
          m_PreInfinity: 2
          m_PostInfinity: 2
          m_RotationOrder: 4
        minCurve:
          serializedVersion: 2
          m_Curve:
          - serializedVersion: 3
            time: 0
            value: 1
            inSlope: 0
            outSlope: 0
            tangentMode: 0
            weightedMode: 0
            inWeight: 0.33333334
            outWeight: 0.33333334
          - serializedVersion: 3
            time: 1
            value: 1
            inSlope: 0
            outSlope: 0
            tangentMode: 0
            weightedMode: 0
            inWeight: 0.33333334
            outWeight: 0.33333334
          m_PreInfinity: 2
          m_PostInfinity: 2
          m_RotationOrder: 4
    m_Mesh: {fileID: 0}
    m_MeshRenderer: {fileID: 0}
    m_SkinnedMeshRenderer: {fileID: 0}
    m_Sprite: {fileID: 0}
    m_SpriteRenderer: {fileID: 0}
    m_UseMeshMaterialIndex: 0
    m_UseMeshColors: 1
    alignToDirection: 0
    m_Texture: {fileID: 0}
    m_TextureClipChannel: 3
    m_TextureClipThreshold: 0
    m_TextureUVChannel: 0
    m_TextureColorAffectsParticles: 1
    m_TextureAlphaAffectsParticles: 1
    m_TextureBilinearFiltering: 0
    randomDirectionAmount: 0
    sphericalDirectionAmount: 0
    randomPositionAmount: 0
    radius:
      value: 1
      mode: 0
      spread: 0
      speed:
        serializedVersion: 2
        minMaxState: 0
        scalar: 1
        minScalar: 1
        maxCurve:
          serializedVersion: 2
          m_Curve:
          - serializedVersion: 3
            time: 0
            value: 1
            inSlope: 0
            outSlope: 0
            tangentMode: 0
            weightedMode: 0
            inWeight: 0.33333334
            outWeight: 0.33333334
          - serializedVersion: 3
            time: 1
            value: 1
            inSlope: 0
            outSlope: 0
            tangentMode: 0
            weightedMode: 0
            inWeight: 0.33333334
            outWeight: 0.33333334
          m_PreInfinity: 2
          m_PostInfinity: 2
          m_RotationOrder: 4
        minCurve:
          serializedVersion: 2
          m_Curve:
          - serializedVersion: 3
            time: 0
            value: 1
            inSlope: 0
            outSlope: 0
            tangentMode: 0
            weightedMode: 0
            inWeight: 0.33333334
            outWeight: 0.33333334
          - serializedVersion: 3
            time: 1
            value: 1
            inSlope: 0
            outSlope: 0
            tangentMode: 0
            weightedMode: 0
            inWeight: 0.33333334
            outWeight: 0.33333334
          m_PreInfinity: 2
          m_PostInfinity: 2
          m_RotationOrder: 4
    arc:
      value: 360
      mode: 1
      spread: 0
      speed:
        serializedVersion: 2
        minMaxState: 0
        scalar: 1
        minScalar: 1
        maxCurve:
          serializedVersion: 2
          m_Curve:
          - serializedVersion: 3
            time: 0
            value: 1
            inSlope: 0
            outSlope: 0
            tangentMode: 0
            weightedMode: 0
            inWeight: 0.33333334
            outWeight: 0.33333334
          - serializedVersion: 3
            time: 1
            value: 1
            inSlope: 0
            outSlope: 0
            tangentMode: 0
            weightedMode: 0
            inWeight: 0.33333334
            outWeight: 0.33333334
          m_PreInfinity: 2
          m_PostInfinity: 2
          m_RotationOrder: 4
        minCurve:
          serializedVersion: 2
          m_Curve:
          - serializedVersion: 3
            time: 0
            value: 1
            inSlope: 0
            outSlope: 0
            tangentMode: 0
            weightedMode: 0
            inWeight: 0.33333334
            outWeight: 0.33333334
          - serializedVersion: 3
            time: 1
            value: 1
            inSlope: 0
            outSlope: 0
            tangentMode: 0
            weightedMode: 0
            inWeight: 0.33333334
            outWeight: 0.33333334
          m_PreInfinity: 2
          m_PostInfinity: 2
          m_RotationOrder: 4
  EmissionModule:
    enabled: 1
    serializedVersion: 4
    rateOverTime:
      serializedVersion: 2
      minMaxState: 0
      scalar: 1500
      minScalar: 100
      maxCurve:
        serializedVersion: 2
        m_Curve:
        - serializedVersion: 3
          time: 0
          value: 1
          inSlope: 0
          outSlope: 0
          tangentMode: 0
          weightedMode: 0
          inWeight: 0.33333334
          outWeight: 0.33333334
        - serializedVersion: 3
          time: 1
          value: 1
          inSlope: 0
          outSlope: 0
          tangentMode: 0
          weightedMode: 0
          inWeight: 0.33333334
          outWeight: 0.33333334
        m_PreInfinity: 2
        m_PostInfinity: 2
        m_RotationOrder: 4
      minCurve:
        serializedVersion: 2
        m_Curve:
        - serializedVersion: 3
          time: 0
          value: 1
          inSlope: 0
          outSlope: 0
          tangentMode: 0
          weightedMode: 0
          inWeight: 0.33333334
          outWeight: 0.33333334
        - serializedVersion: 3
          time: 1
          value: 1
          inSlope: 0
          outSlope: 0
          tangentMode: 0
          weightedMode: 0
          inWeight: 0.33333334
          outWeight: 0.33333334
        m_PreInfinity: 2
        m_PostInfinity: 2
        m_RotationOrder: 4
    rateOverDistance:
      serializedVersion: 2
      minMaxState: 0
      scalar: 0
      minScalar: 0
      maxCurve:
        serializedVersion: 2
        m_Curve:
        - serializedVersion: 3
          time: 0
          value: 0
          inSlope: 0
          outSlope: 0
          tangentMode: 0
          weightedMode: 0
          inWeight: 0.33333334
          outWeight: 0.33333334
        - serializedVersion: 3
          time: 1
          value: 0
          inSlope: 0
          outSlope: 0
          tangentMode: 0
          weightedMode: 0
          inWeight: 0.33333334
          outWeight: 0.33333334
        m_PreInfinity: 2
        m_PostInfinity: 2
        m_RotationOrder: 4
      minCurve:
        serializedVersion: 2
        m_Curve:
        - serializedVersion: 3
          time: 0
          value: 0
          inSlope: 0
          outSlope: 0
          tangentMode: 0
          weightedMode: 0
          inWeight: 0.33333334
          outWeight: 0.33333334
        - serializedVersion: 3
          time: 1
          value: 0
          inSlope: 0
          outSlope: 0
          tangentMode: 0
          weightedMode: 0
          inWeight: 0.33333334
          outWeight: 0.33333334
        m_PreInfinity: 2
        m_PostInfinity: 2
        m_RotationOrder: 4
    m_BurstCount: 0
    m_Bursts: []
  SizeModule:
    enabled: 0
    curve:
      serializedVersion: 2
      minMaxState: 1
      scalar: 1
      minScalar: 1
      maxCurve:
        serializedVersion: 2
        m_Curve:
        - serializedVersion: 3
          time: 0
          value: 0
          inSlope: 0
          outSlope: 1
          tangentMode: 0
          weightedMode: 0
          inWeight: 0.33333334
          outWeight: 0.33333334
        - serializedVersion: 3
          time: 1
          value: 1
          inSlope: 1
          outSlope: 0
          tangentMode: 0
          weightedMode: 0
          inWeight: 0.33333334
          outWeight: 0.33333334
        m_PreInfinity: 2
        m_PostInfinity: 2
        m_RotationOrder: 4
      minCurve:
        serializedVersion: 2
        m_Curve:
        - serializedVersion: 3
          time: 0
          value: 1
          inSlope: 0
          outSlope: 0
          tangentMode: 0
          weightedMode: 0
          inWeight: 0.33333334
          outWeight: 0.33333334
        - serializedVersion: 3
          time: 1
          value: 1
          inSlope: 0
          outSlope: 0
          tangentMode: 0
          weightedMode: 0
          inWeight: 0.33333334
          outWeight: 0.33333334
        m_PreInfinity: 2
        m_PostInfinity: 2
        m_RotationOrder: 4
    y:
      serializedVersion: 2
      minMaxState: 1
      scalar: 1
      minScalar: 1
      maxCurve:
        serializedVersion: 2
        m_Curve:
        - serializedVersion: 3
          time: 0
          value: 0
          inSlope: 0
          outSlope: 1
          tangentMode: 0
          weightedMode: 0
          inWeight: 0.33333334
          outWeight: 0.33333334
        - serializedVersion: 3
          time: 1
          value: 1
          inSlope: 1
          outSlope: 0
          tangentMode: 0
          weightedMode: 0
          inWeight: 0.33333334
          outWeight: 0.33333334
        m_PreInfinity: 2
        m_PostInfinity: 2
        m_RotationOrder: 4
      minCurve:
        serializedVersion: 2
        m_Curve:
        - serializedVersion: 3
          time: 0
          value: 1
          inSlope: 0
          outSlope: 0
          tangentMode: 0
          weightedMode: 0
          inWeight: 0.33333334
          outWeight: 0.33333334
        - serializedVersion: 3
          time: 1
          value: 1
          inSlope: 0
          outSlope: 0
          tangentMode: 0
          weightedMode: 0
          inWeight: 0.33333334
          outWeight: 0.33333334
        m_PreInfinity: 2
        m_PostInfinity: 2
        m_RotationOrder: 4
    z:
      serializedVersion: 2
      minMaxState: 1
      scalar: 1
      minScalar: 1
      maxCurve:
        serializedVersion: 2
        m_Curve:
        - serializedVersion: 3
          time: 0
          value: 0
          inSlope: 0
          outSlope: 1
          tangentMode: 0
          weightedMode: 0
          inWeight: 0.33333334
          outWeight: 0.33333334
        - serializedVersion: 3
          time: 1
          value: 1
          inSlope: 1
          outSlope: 0
          tangentMode: 0
          weightedMode: 0
          inWeight: 0.33333334
          outWeight: 0.33333334
        m_PreInfinity: 2
        m_PostInfinity: 2
        m_RotationOrder: 4
      minCurve:
        serializedVersion: 2
        m_Curve:
        - serializedVersion: 3
          time: 0
          value: 1
          inSlope: 0
          outSlope: 0
          tangentMode: 0
          weightedMode: 0
          inWeight: 0.33333334
          outWeight: 0.33333334
        - serializedVersion: 3
          time: 1
          value: 1
          inSlope: 0
          outSlope: 0
          tangentMode: 0
          weightedMode: 0
          inWeight: 0.33333334
          outWeight: 0.33333334
        m_PreInfinity: 2
        m_PostInfinity: 2
        m_RotationOrder: 4
    separateAxes: 0
  RotationModule:
    enabled: 0
    x:
      serializedVersion: 2
      minMaxState: 0
      scalar: 0
      minScalar: 0
      maxCurve:
        serializedVersion: 2
        m_Curve:
        - serializedVersion: 3
          time: 0
          value: 0
          inSlope: 0
          outSlope: 0
          tangentMode: 0
          weightedMode: 0
          inWeight: 0.33333334
          outWeight: 0.33333334
        - serializedVersion: 3
          time: 1
          value: 0
          inSlope: 0
          outSlope: 0
          tangentMode: 0
          weightedMode: 0
          inWeight: 0.33333334
          outWeight: 0.33333334
        m_PreInfinity: 2
        m_PostInfinity: 2
        m_RotationOrder: 4
      minCurve:
        serializedVersion: 2
        m_Curve:
        - serializedVersion: 3
          time: 0
          value: 0
          inSlope: 0
          outSlope: 0
          tangentMode: 0
          weightedMode: 0
          inWeight: 0.33333334
          outWeight: 0.33333334
        - serializedVersion: 3
          time: 1
          value: 0
          inSlope: 0
          outSlope: 0
          tangentMode: 0
          weightedMode: 0
          inWeight: 0.33333334
          outWeight: 0.33333334
        m_PreInfinity: 2
        m_PostInfinity: 2
        m_RotationOrder: 4
    y:
      serializedVersion: 2
      minMaxState: 0
      scalar: 0
      minScalar: 0
      maxCurve:
        serializedVersion: 2
        m_Curve:
        - serializedVersion: 3
          time: 0
          value: 0
          inSlope: 0
          outSlope: 0
          tangentMode: 0
          weightedMode: 0
          inWeight: 0.33333334
          outWeight: 0.33333334
        - serializedVersion: 3
          time: 1
          value: 0
          inSlope: 0
          outSlope: 0
          tangentMode: 0
          weightedMode: 0
          inWeight: 0.33333334
          outWeight: 0.33333334
        m_PreInfinity: 2
        m_PostInfinity: 2
        m_RotationOrder: 4
      minCurve:
        serializedVersion: 2
        m_Curve:
        - serializedVersion: 3
          time: 0
          value: 0
          inSlope: 0
          outSlope: 0
          tangentMode: 0
          weightedMode: 0
          inWeight: 0.33333334
          outWeight: 0.33333334
        - serializedVersion: 3
          time: 1
          value: 0
          inSlope: 0
          outSlope: 0
          tangentMode: 0
          weightedMode: 0
          inWeight: 0.33333334
          outWeight: 0.33333334
        m_PreInfinity: 2
        m_PostInfinity: 2
        m_RotationOrder: 4
    curve:
      serializedVersion: 2
      minMaxState: 0
      scalar: 0.7853982
      minScalar: 0.7853982
      maxCurve:
        serializedVersion: 2
        m_Curve:
        - serializedVersion: 3
          time: 0
          value: 1
          inSlope: 0
          outSlope: 0
          tangentMode: 0
          weightedMode: 0
          inWeight: 0.33333334
          outWeight: 0.33333334
        - serializedVersion: 3
          time: 1
          value: 1
          inSlope: 0
          outSlope: 0
          tangentMode: 0
          weightedMode: 0
          inWeight: 0.33333334
          outWeight: 0.33333334
        m_PreInfinity: 2
        m_PostInfinity: 2
        m_RotationOrder: 4
      minCurve:
        serializedVersion: 2
        m_Curve:
        - serializedVersion: 3
          time: 0
          value: 1
          inSlope: 0
          outSlope: 0
          tangentMode: 0
          weightedMode: 0
          inWeight: 0.33333334
          outWeight: 0.33333334
        - serializedVersion: 3
          time: 1
          value: 1
          inSlope: 0
          outSlope: 0
          tangentMode: 0
          weightedMode: 0
          inWeight: 0.33333334
          outWeight: 0.33333334
        m_PreInfinity: 2
        m_PostInfinity: 2
        m_RotationOrder: 4
    separateAxes: 0
  ColorModule:
    enabled: 1
    gradient:
      serializedVersion: 2
      minMaxState: 1
      minColor: {r: 1, g: 1, b: 1, a: 1}
      maxColor: {r: 1, g: 1, b: 1, a: 1}
      maxGradient:
        serializedVersion: 2
        key0: {r: 1, g: 1, b: 1, a: 0}
        key1: {r: 1, g: 1, b: 1, a: 1}
        key2: {r: 1, g: 1, b: 1, a: 0}
        key3: {r: 1, g: 1, b: 1, a: 1}
        key4: {r: 0, g: 0, b: 0, a: 0}
        key5: {r: 0, g: 0, b: 0, a: 1}
        key6: {r: 0, g: 0, b: 0, a: 0}
        key7: {r: 0, g: 0, b: 0, a: 1}
        ctime0: 0
        ctime1: 65535
        ctime2: 65535
        ctime3: 65535
        ctime4: 0
        ctime5: 0
        ctime6: 0
        ctime7: 0
        atime0: 0
        atime1: 10601
        atime2: 21781
        atime3: 32575
        atime4: 44718
        atime5: 55898
        atime6: 65535
        atime7: 65535
        m_Mode: 0
        m_ColorSpace: 0
        m_NumColorKeys: 2
        m_NumAlphaKeys: 7
      minGradient:
        serializedVersion: 2
        key0: {r: 1, g: 1, b: 1, a: 1}
        key1: {r: 1, g: 1, b: 1, a: 1}
        key2: {r: 0, g: 0, b: 0, a: 0}
        key3: {r: 0, g: 0, b: 0, a: 0}
        key4: {r: 0, g: 0, b: 0, a: 0}
        key5: {r: 0, g: 0, b: 0, a: 0}
        key6: {r: 0, g: 0, b: 0, a: 0}
        key7: {r: 0, g: 0, b: 0, a: 0}
        ctime0: 0
        ctime1: 65535
        ctime2: 0
        ctime3: 0
        ctime4: 0
        ctime5: 0
        ctime6: 0
        ctime7: 0
        atime0: 0
        atime1: 65535
        atime2: 0
        atime3: 0
        atime4: 0
        atime5: 0
        atime6: 0
        atime7: 0
        m_Mode: 0
        m_ColorSpace: -1
        m_NumColorKeys: 2
        m_NumAlphaKeys: 2
  UVModule:
    serializedVersion: 2
    enabled: 0
    mode: 0
    timeMode: 0
    fps: 30
    frameOverTime:
      serializedVersion: 2
      minMaxState: 1
      scalar: 0.9999
      minScalar: 0.9999
      maxCurve:
        serializedVersion: 2
        m_Curve:
        - serializedVersion: 3
          time: 0
          value: 0
          inSlope: 0
          outSlope: 1
          tangentMode: 0
          weightedMode: 0
          inWeight: 0.33333334
          outWeight: 0.33333334
        - serializedVersion: 3
          time: 1
          value: 1
          inSlope: 1
          outSlope: 0
          tangentMode: 0
          weightedMode: 0
          inWeight: 0.33333334
          outWeight: 0.33333334
        m_PreInfinity: 2
        m_PostInfinity: 2
        m_RotationOrder: 4
      minCurve:
        serializedVersion: 2
        m_Curve:
        - serializedVersion: 3
          time: 0
          value: 1
          inSlope: 0
          outSlope: 0
          tangentMode: 0
          weightedMode: 0
          inWeight: 0.33333334
          outWeight: 0.33333334
        - serializedVersion: 3
          time: 1
          value: 1
          inSlope: 0
          outSlope: 0
          tangentMode: 0
          weightedMode: 0
          inWeight: 0.33333334
          outWeight: 0.33333334
        m_PreInfinity: 2
        m_PostInfinity: 2
        m_RotationOrder: 4
    startFrame:
      serializedVersion: 2
      minMaxState: 0
      scalar: 0
      minScalar: 0
      maxCurve:
        serializedVersion: 2
        m_Curve:
        - serializedVersion: 3
          time: 0
          value: 0
          inSlope: 0
          outSlope: 0
          tangentMode: 0
          weightedMode: 0
          inWeight: 0.33333334
          outWeight: 0.33333334
        - serializedVersion: 3
          time: 1
          value: 0
          inSlope: 0
          outSlope: 0
          tangentMode: 0
          weightedMode: 0
          inWeight: 0.33333334
          outWeight: 0.33333334
        m_PreInfinity: 2
        m_PostInfinity: 2
        m_RotationOrder: 4
      minCurve:
        serializedVersion: 2
        m_Curve:
        - serializedVersion: 3
          time: 0
          value: 0
          inSlope: 0
          outSlope: 0
          tangentMode: 0
          weightedMode: 0
          inWeight: 0.33333334
          outWeight: 0.33333334
        - serializedVersion: 3
          time: 1
          value: 0
          inSlope: 0
          outSlope: 0
          tangentMode: 0
          weightedMode: 0
          inWeight: 0.33333334
          outWeight: 0.33333334
        m_PreInfinity: 2
        m_PostInfinity: 2
        m_RotationOrder: 4
    speedRange: {x: 0, y: 1}
    tilesX: 1
    tilesY: 1
    animationType: 0
    rowIndex: 0
    cycles: 1
    uvChannelMask: -1
    rowMode: 1
    sprites:
    - sprite: {fileID: 0}
    flipU: 0
    flipV: 0
  VelocityModule:
    enabled: 0
    x:
      serializedVersion: 2
      minMaxState: 0
      scalar: 0
      minScalar: 0
      maxCurve:
        serializedVersion: 2
        m_Curve:
        - serializedVersion: 3
          time: 0
          value: 0
          inSlope: 0
          outSlope: 0
          tangentMode: 0
          weightedMode: 0
          inWeight: 0.33333334
          outWeight: 0.33333334
        - serializedVersion: 3
          time: 1
          value: 0
          inSlope: 0
          outSlope: 0
          tangentMode: 0
          weightedMode: 0
          inWeight: 0.33333334
          outWeight: 0.33333334
        m_PreInfinity: 2
        m_PostInfinity: 2
        m_RotationOrder: 4
      minCurve:
        serializedVersion: 2
        m_Curve:
        - serializedVersion: 3
          time: 0
          value: 0
          inSlope: 0
          outSlope: 0
          tangentMode: 0
          weightedMode: 0
          inWeight: 0.33333334
          outWeight: 0.33333334
        - serializedVersion: 3
          time: 1
          value: 0
          inSlope: 0
          outSlope: 0
          tangentMode: 0
          weightedMode: 0
          inWeight: 0.33333334
          outWeight: 0.33333334
        m_PreInfinity: 2
        m_PostInfinity: 2
        m_RotationOrder: 4
    y:
      serializedVersion: 2
      minMaxState: 0
      scalar: 0
      minScalar: 0
      maxCurve:
        serializedVersion: 2
        m_Curve:
        - serializedVersion: 3
          time: 0
          value: 0
          inSlope: 0
          outSlope: 0
          tangentMode: 0
          weightedMode: 0
          inWeight: 0.33333334
          outWeight: 0.33333334
        - serializedVersion: 3
          time: 1
          value: 0
          inSlope: 0
          outSlope: 0
          tangentMode: 0
          weightedMode: 0
          inWeight: 0.33333334
          outWeight: 0.33333334
        m_PreInfinity: 2
        m_PostInfinity: 2
        m_RotationOrder: 4
      minCurve:
        serializedVersion: 2
        m_Curve:
        - serializedVersion: 3
          time: 0
          value: 0
          inSlope: 0
          outSlope: 0
          tangentMode: 0
          weightedMode: 0
          inWeight: 0.33333334
          outWeight: 0.33333334
        - serializedVersion: 3
          time: 1
          value: 0
          inSlope: 0
          outSlope: 0
          tangentMode: 0
          weightedMode: 0
          inWeight: 0.33333334
          outWeight: 0.33333334
        m_PreInfinity: 2
        m_PostInfinity: 2
        m_RotationOrder: 4
    z:
      serializedVersion: 2
      minMaxState: 0
      scalar: 0
      minScalar: 0
      maxCurve:
        serializedVersion: 2
        m_Curve:
        - serializedVersion: 3
          time: 0
          value: 0
          inSlope: 0
          outSlope: 0
          tangentMode: 0
          weightedMode: 0
          inWeight: 0.33333334
          outWeight: 0.33333334
        - serializedVersion: 3
          time: 1
          value: 0
          inSlope: 0
          outSlope: 0
          tangentMode: 0
          weightedMode: 0
          inWeight: 0.33333334
          outWeight: 0.33333334
        m_PreInfinity: 2
        m_PostInfinity: 2
        m_RotationOrder: 4
      minCurve:
        serializedVersion: 2
        m_Curve:
        - serializedVersion: 3
          time: 0
          value: 0
          inSlope: 0
          outSlope: 0
          tangentMode: 0
          weightedMode: 0
          inWeight: 0.33333334
          outWeight: 0.33333334
        - serializedVersion: 3
          time: 1
          value: 0
          inSlope: 0
          outSlope: 0
          tangentMode: 0
          weightedMode: 0
          inWeight: 0.33333334
          outWeight: 0.33333334
        m_PreInfinity: 2
        m_PostInfinity: 2
        m_RotationOrder: 4
    orbitalX:
      serializedVersion: 2
      minMaxState: 0
      scalar: 0
      minScalar: 0
      maxCurve:
        serializedVersion: 2
        m_Curve:
        - serializedVersion: 3
          time: 0
          value: 0
          inSlope: 0
          outSlope: 0
          tangentMode: 0
          weightedMode: 0
          inWeight: 0.33333334
          outWeight: 0.33333334
        - serializedVersion: 3
          time: 1
          value: 0
          inSlope: 0
          outSlope: 0
          tangentMode: 0
          weightedMode: 0
          inWeight: 0.33333334
          outWeight: 0.33333334
        m_PreInfinity: 2
        m_PostInfinity: 2
        m_RotationOrder: 4
      minCurve:
        serializedVersion: 2
        m_Curve:
        - serializedVersion: 3
          time: 0
          value: 0
          inSlope: 0
          outSlope: 0
          tangentMode: 0
          weightedMode: 0
          inWeight: 0.33333334
          outWeight: 0.33333334
        - serializedVersion: 3
          time: 1
          value: 0
          inSlope: 0
          outSlope: 0
          tangentMode: 0
          weightedMode: 0
          inWeight: 0.33333334
          outWeight: 0.33333334
        m_PreInfinity: 2
        m_PostInfinity: 2
        m_RotationOrder: 4
    orbitalY:
      serializedVersion: 2
      minMaxState: 0
      scalar: 0
      minScalar: 0
      maxCurve:
        serializedVersion: 2
        m_Curve:
        - serializedVersion: 3
          time: 0
          value: 0
          inSlope: 0
          outSlope: 0
          tangentMode: 0
          weightedMode: 0
          inWeight: 0.33333334
          outWeight: 0.33333334
        - serializedVersion: 3
          time: 1
          value: 0
          inSlope: 0
          outSlope: 0
          tangentMode: 0
          weightedMode: 0
          inWeight: 0.33333334
          outWeight: 0.33333334
        m_PreInfinity: 2
        m_PostInfinity: 2
        m_RotationOrder: 4
      minCurve:
        serializedVersion: 2
        m_Curve:
        - serializedVersion: 3
          time: 0
          value: 0
          inSlope: 0
          outSlope: 0
          tangentMode: 0
          weightedMode: 0
          inWeight: 0.33333334
          outWeight: 0.33333334
        - serializedVersion: 3
          time: 1
          value: 0
          inSlope: 0
          outSlope: 0
          tangentMode: 0
          weightedMode: 0
          inWeight: 0.33333334
          outWeight: 0.33333334
        m_PreInfinity: 2
        m_PostInfinity: 2
        m_RotationOrder: 4
    orbitalZ:
      serializedVersion: 2
      minMaxState: 0
      scalar: 0
      minScalar: 0
      maxCurve:
        serializedVersion: 2
        m_Curve:
        - serializedVersion: 3
          time: 0
          value: 0
          inSlope: 0
          outSlope: 0
          tangentMode: 0
          weightedMode: 0
          inWeight: 0.33333334
          outWeight: 0.33333334
        - serializedVersion: 3
          time: 1
          value: 0
          inSlope: 0
          outSlope: 0
          tangentMode: 0
          weightedMode: 0
          inWeight: 0.33333334
          outWeight: 0.33333334
        m_PreInfinity: 2
        m_PostInfinity: 2
        m_RotationOrder: 4
      minCurve:
        serializedVersion: 2
        m_Curve:
        - serializedVersion: 3
          time: 0
          value: 0
          inSlope: 0
          outSlope: 0
          tangentMode: 0
          weightedMode: 0
          inWeight: 0.33333334
          outWeight: 0.33333334
        - serializedVersion: 3
          time: 1
          value: 0
          inSlope: 0
          outSlope: 0
          tangentMode: 0
          weightedMode: 0
          inWeight: 0.33333334
          outWeight: 0.33333334
        m_PreInfinity: 2
        m_PostInfinity: 2
        m_RotationOrder: 4
    orbitalOffsetX:
      serializedVersion: 2
      minMaxState: 0
      scalar: 0
      minScalar: 0
      maxCurve:
        serializedVersion: 2
        m_Curve:
        - serializedVersion: 3
          time: 0
          value: 0
          inSlope: 0
          outSlope: 0
          tangentMode: 0
          weightedMode: 0
          inWeight: 0.33333334
          outWeight: 0.33333334
        - serializedVersion: 3
          time: 1
          value: 0
          inSlope: 0
          outSlope: 0
          tangentMode: 0
          weightedMode: 0
          inWeight: 0.33333334
          outWeight: 0.33333334
        m_PreInfinity: 2
        m_PostInfinity: 2
        m_RotationOrder: 4
      minCurve:
        serializedVersion: 2
        m_Curve:
        - serializedVersion: 3
          time: 0
          value: 0
          inSlope: 0
          outSlope: 0
          tangentMode: 0
          weightedMode: 0
          inWeight: 0.33333334
          outWeight: 0.33333334
        - serializedVersion: 3
          time: 1
          value: 0
          inSlope: 0
          outSlope: 0
          tangentMode: 0
          weightedMode: 0
          inWeight: 0.33333334
          outWeight: 0.33333334
        m_PreInfinity: 2
        m_PostInfinity: 2
        m_RotationOrder: 4
    orbitalOffsetY:
      serializedVersion: 2
      minMaxState: 0
      scalar: 0
      minScalar: 0
      maxCurve:
        serializedVersion: 2
        m_Curve:
        - serializedVersion: 3
          time: 0
          value: 0
          inSlope: 0
          outSlope: 0
          tangentMode: 0
          weightedMode: 0
          inWeight: 0.33333334
          outWeight: 0.33333334
        - serializedVersion: 3
          time: 1
          value: 0
          inSlope: 0
          outSlope: 0
          tangentMode: 0
          weightedMode: 0
          inWeight: 0.33333334
          outWeight: 0.33333334
        m_PreInfinity: 2
        m_PostInfinity: 2
        m_RotationOrder: 4
      minCurve:
        serializedVersion: 2
        m_Curve:
        - serializedVersion: 3
          time: 0
          value: 0
          inSlope: 0
          outSlope: 0
          tangentMode: 0
          weightedMode: 0
          inWeight: 0.33333334
          outWeight: 0.33333334
        - serializedVersion: 3
          time: 1
          value: 0
          inSlope: 0
          outSlope: 0
          tangentMode: 0
          weightedMode: 0
          inWeight: 0.33333334
          outWeight: 0.33333334
        m_PreInfinity: 2
        m_PostInfinity: 2
        m_RotationOrder: 4
    orbitalOffsetZ:
      serializedVersion: 2
      minMaxState: 0
      scalar: 0
      minScalar: 0
      maxCurve:
        serializedVersion: 2
        m_Curve:
        - serializedVersion: 3
          time: 0
          value: 0
          inSlope: 0
          outSlope: 0
          tangentMode: 0
          weightedMode: 0
          inWeight: 0.33333334
          outWeight: 0.33333334
        - serializedVersion: 3
          time: 1
          value: 0
          inSlope: 0
          outSlope: 0
          tangentMode: 0
          weightedMode: 0
          inWeight: 0.33333334
          outWeight: 0.33333334
        m_PreInfinity: 2
        m_PostInfinity: 2
        m_RotationOrder: 4
      minCurve:
        serializedVersion: 2
        m_Curve:
        - serializedVersion: 3
          time: 0
          value: 0
          inSlope: 0
          outSlope: 0
          tangentMode: 0
          weightedMode: 0
          inWeight: 0.33333334
          outWeight: 0.33333334
        - serializedVersion: 3
          time: 1
          value: 0
          inSlope: 0
          outSlope: 0
          tangentMode: 0
          weightedMode: 0
          inWeight: 0.33333334
          outWeight: 0.33333334
        m_PreInfinity: 2
        m_PostInfinity: 2
        m_RotationOrder: 4
    radial:
      serializedVersion: 2
      minMaxState: 0
      scalar: 0
      minScalar: 0
      maxCurve:
        serializedVersion: 2
        m_Curve:
        - serializedVersion: 3
          time: 0
          value: 0
          inSlope: 0
          outSlope: 0
          tangentMode: 0
          weightedMode: 0
          inWeight: 0.33333334
          outWeight: 0.33333334
        - serializedVersion: 3
          time: 1
          value: 0
          inSlope: 0
          outSlope: 0
          tangentMode: 0
          weightedMode: 0
          inWeight: 0.33333334
          outWeight: 0.33333334
        m_PreInfinity: 2
        m_PostInfinity: 2
        m_RotationOrder: 4
      minCurve:
        serializedVersion: 2
        m_Curve:
        - serializedVersion: 3
          time: 0
          value: 0
          inSlope: 0
          outSlope: 0
          tangentMode: 0
          weightedMode: 0
          inWeight: 0.33333334
          outWeight: 0.33333334
        - serializedVersion: 3
          time: 1
          value: 0
          inSlope: 0
          outSlope: 0
          tangentMode: 0
          weightedMode: 0
          inWeight: 0.33333334
          outWeight: 0.33333334
        m_PreInfinity: 2
        m_PostInfinity: 2
        m_RotationOrder: 4
    speedModifier:
      serializedVersion: 2
      minMaxState: 0
      scalar: 1
      minScalar: 1
      maxCurve:
        serializedVersion: 2
        m_Curve:
        - serializedVersion: 3
          time: 0
          value: 1
          inSlope: 0
          outSlope: 0
          tangentMode: 0
          weightedMode: 0
          inWeight: 0.33333334
          outWeight: 0.33333334
        - serializedVersion: 3
          time: 1
          value: 1
          inSlope: 0
          outSlope: 0
          tangentMode: 0
          weightedMode: 0
          inWeight: 0.33333334
          outWeight: 0.33333334
        m_PreInfinity: 2
        m_PostInfinity: 2
        m_RotationOrder: 4
      minCurve:
        serializedVersion: 2
        m_Curve:
        - serializedVersion: 3
          time: 0
          value: 1
          inSlope: 0
          outSlope: 0
          tangentMode: 0
          weightedMode: 0
          inWeight: 0.33333334
          outWeight: 0.33333334
        - serializedVersion: 3
          time: 1
          value: 1
          inSlope: 0
          outSlope: 0
          tangentMode: 0
          weightedMode: 0
          inWeight: 0.33333334
          outWeight: 0.33333334
        m_PreInfinity: 2
        m_PostInfinity: 2
        m_RotationOrder: 4
    inWorldSpace: 0
  InheritVelocityModule:
    enabled: 0
    m_Mode: 0
    m_Curve:
      serializedVersion: 2
      minMaxState: 0
      scalar: 0
      minScalar: 0
      maxCurve:
        serializedVersion: 2
        m_Curve:
        - serializedVersion: 3
          time: 0
          value: 0
          inSlope: 0
          outSlope: 0
          tangentMode: 0
          weightedMode: 0
          inWeight: 0.33333334
          outWeight: 0.33333334
        - serializedVersion: 3
          time: 1
          value: 0
          inSlope: 0
          outSlope: 0
          tangentMode: 0
          weightedMode: 0
          inWeight: 0.33333334
          outWeight: 0.33333334
        m_PreInfinity: 2
        m_PostInfinity: 2
        m_RotationOrder: 4
      minCurve:
        serializedVersion: 2
        m_Curve:
        - serializedVersion: 3
          time: 0
          value: 0
          inSlope: 0
          outSlope: 0
          tangentMode: 0
          weightedMode: 0
          inWeight: 0.33333334
          outWeight: 0.33333334
        - serializedVersion: 3
          time: 1
          value: 0
          inSlope: 0
          outSlope: 0
          tangentMode: 0
          weightedMode: 0
          inWeight: 0.33333334
          outWeight: 0.33333334
        m_PreInfinity: 2
        m_PostInfinity: 2
        m_RotationOrder: 4
  LifetimeByEmitterSpeedModule:
    enabled: 0
    m_Curve:
      serializedVersion: 2
      minMaxState: 1
      scalar: 1
      minScalar: 1
      maxCurve:
        serializedVersion: 2
        m_Curve:
        - serializedVersion: 3
          time: 0
          value: 1
          inSlope: 0
          outSlope: -0.8
          tangentMode: 0
          weightedMode: 0
          inWeight: 0.33333334
          outWeight: 0.33333334
        - serializedVersion: 3
          time: 1
          value: 0.2
          inSlope: -0.8
          outSlope: 0
          tangentMode: 0
          weightedMode: 0
          inWeight: 0.33333334
          outWeight: 0.33333334
        m_PreInfinity: 2
        m_PostInfinity: 2
        m_RotationOrder: 4
      minCurve:
        serializedVersion: 2
        m_Curve:
        - serializedVersion: 3
          time: 0
          value: 1
          inSlope: 0
          outSlope: 0
          tangentMode: 0
          weightedMode: 0
          inWeight: 0.33333334
          outWeight: 0.33333334
        - serializedVersion: 3
          time: 1
          value: 1
          inSlope: 0
          outSlope: 0
          tangentMode: 0
          weightedMode: 0
          inWeight: 0.33333334
          outWeight: 0.33333334
        m_PreInfinity: 2
        m_PostInfinity: 2
        m_RotationOrder: 4
    m_Range: {x: 0, y: 1}
  ForceModule:
    enabled: 0
    x:
      serializedVersion: 2
      minMaxState: 0
      scalar: 0
      minScalar: 0
      maxCurve:
        serializedVersion: 2
        m_Curve:
        - serializedVersion: 3
          time: 0
          value: 0
          inSlope: 0
          outSlope: 0
          tangentMode: 0
          weightedMode: 0
          inWeight: 0.33333334
          outWeight: 0.33333334
        - serializedVersion: 3
          time: 1
          value: 0
          inSlope: 0
          outSlope: 0
          tangentMode: 0
          weightedMode: 0
          inWeight: 0.33333334
          outWeight: 0.33333334
        m_PreInfinity: 2
        m_PostInfinity: 2
        m_RotationOrder: 4
      minCurve:
        serializedVersion: 2
        m_Curve:
        - serializedVersion: 3
          time: 0
          value: 0
          inSlope: 0
          outSlope: 0
          tangentMode: 0
          weightedMode: 0
          inWeight: 0.33333334
          outWeight: 0.33333334
        - serializedVersion: 3
          time: 1
          value: 0
          inSlope: 0
          outSlope: 0
          tangentMode: 0
          weightedMode: 0
          inWeight: 0.33333334
          outWeight: 0.33333334
        m_PreInfinity: 2
        m_PostInfinity: 2
        m_RotationOrder: 4
    y:
      serializedVersion: 2
      minMaxState: 0
      scalar: 0
      minScalar: 0
      maxCurve:
        serializedVersion: 2
        m_Curve:
        - serializedVersion: 3
          time: 0
          value: 0
          inSlope: 0
          outSlope: 0
          tangentMode: 0
          weightedMode: 0
          inWeight: 0.33333334
          outWeight: 0.33333334
        - serializedVersion: 3
          time: 1
          value: 0
          inSlope: 0
          outSlope: 0
          tangentMode: 0
          weightedMode: 0
          inWeight: 0.33333334
          outWeight: 0.33333334
        m_PreInfinity: 2
        m_PostInfinity: 2
        m_RotationOrder: 4
      minCurve:
        serializedVersion: 2
        m_Curve:
        - serializedVersion: 3
          time: 0
          value: 0
          inSlope: 0
          outSlope: 0
          tangentMode: 0
          weightedMode: 0
          inWeight: 0.33333334
          outWeight: 0.33333334
        - serializedVersion: 3
          time: 1
          value: 0
          inSlope: 0
          outSlope: 0
          tangentMode: 0
          weightedMode: 0
          inWeight: 0.33333334
          outWeight: 0.33333334
        m_PreInfinity: 2
        m_PostInfinity: 2
        m_RotationOrder: 4
    z:
      serializedVersion: 2
      minMaxState: 0
      scalar: 0
      minScalar: 0
      maxCurve:
        serializedVersion: 2
        m_Curve:
        - serializedVersion: 3
          time: 0
          value: 0
          inSlope: 0
          outSlope: 0
          tangentMode: 0
          weightedMode: 0
          inWeight: 0.33333334
          outWeight: 0.33333334
        - serializedVersion: 3
          time: 1
          value: 0
          inSlope: 0
          outSlope: 0
          tangentMode: 0
          weightedMode: 0
          inWeight: 0.33333334
          outWeight: 0.33333334
        m_PreInfinity: 2
        m_PostInfinity: 2
        m_RotationOrder: 4
      minCurve:
        serializedVersion: 2
        m_Curve:
        - serializedVersion: 3
          time: 0
          value: 0
          inSlope: 0
          outSlope: 0
          tangentMode: 0
          weightedMode: 0
          inWeight: 0.33333334
          outWeight: 0.33333334
        - serializedVersion: 3
          time: 1
          value: 0
          inSlope: 0
          outSlope: 0
          tangentMode: 0
          weightedMode: 0
          inWeight: 0.33333334
          outWeight: 0.33333334
        m_PreInfinity: 2
        m_PostInfinity: 2
        m_RotationOrder: 4
    inWorldSpace: 0
    randomizePerFrame: 0
  ExternalForcesModule:
    serializedVersion: 2
    enabled: 0
    multiplierCurve:
      serializedVersion: 2
      minMaxState: 0
      scalar: 1
      minScalar: 1
      maxCurve:
        serializedVersion: 2
        m_Curve:
        - serializedVersion: 3
          time: 0
          value: 1
          inSlope: 0
          outSlope: 0
          tangentMode: 0
          weightedMode: 0
          inWeight: 0.33333334
          outWeight: 0.33333334
        - serializedVersion: 3
          time: 1
          value: 1
          inSlope: 0
          outSlope: 0
          tangentMode: 0
          weightedMode: 0
          inWeight: 0.33333334
          outWeight: 0.33333334
        m_PreInfinity: 2
        m_PostInfinity: 2
        m_RotationOrder: 4
      minCurve:
        serializedVersion: 2
        m_Curve:
        - serializedVersion: 3
          time: 0
          value: 1
          inSlope: 0
          outSlope: 0
          tangentMode: 0
          weightedMode: 0
          inWeight: 0.33333334
          outWeight: 0.33333334
        - serializedVersion: 3
          time: 1
          value: 1
          inSlope: 0
          outSlope: 0
          tangentMode: 0
          weightedMode: 0
          inWeight: 0.33333334
          outWeight: 0.33333334
        m_PreInfinity: 2
        m_PostInfinity: 2
        m_RotationOrder: 4
    influenceFilter: 0
    influenceMask:
      serializedVersion: 2
      m_Bits: 4294967295
    influenceList: []
  ClampVelocityModule:
    enabled: 0
    x:
      serializedVersion: 2
      minMaxState: 0
      scalar: 1
      minScalar: 1
      maxCurve:
        serializedVersion: 2
        m_Curve:
        - serializedVersion: 3
          time: 0
          value: 1
          inSlope: 0
          outSlope: 0
          tangentMode: 0
          weightedMode: 0
          inWeight: 0.33333334
          outWeight: 0.33333334
        - serializedVersion: 3
          time: 1
          value: 1
          inSlope: 0
          outSlope: 0
          tangentMode: 0
          weightedMode: 0
          inWeight: 0.33333334
          outWeight: 0.33333334
        m_PreInfinity: 2
        m_PostInfinity: 2
        m_RotationOrder: 4
      minCurve:
        serializedVersion: 2
        m_Curve:
        - serializedVersion: 3
          time: 0
          value: 1
          inSlope: 0
          outSlope: 0
          tangentMode: 0
          weightedMode: 0
          inWeight: 0.33333334
          outWeight: 0.33333334
        - serializedVersion: 3
          time: 1
          value: 1
          inSlope: 0
          outSlope: 0
          tangentMode: 0
          weightedMode: 0
          inWeight: 0.33333334
          outWeight: 0.33333334
        m_PreInfinity: 2
        m_PostInfinity: 2
        m_RotationOrder: 4
    y:
      serializedVersion: 2
      minMaxState: 0
      scalar: 1
      minScalar: 1
      maxCurve:
        serializedVersion: 2
        m_Curve:
        - serializedVersion: 3
          time: 0
          value: 1
          inSlope: 0
          outSlope: 0
          tangentMode: 0
          weightedMode: 0
          inWeight: 0.33333334
          outWeight: 0.33333334
        - serializedVersion: 3
          time: 1
          value: 1
          inSlope: 0
          outSlope: 0
          tangentMode: 0
          weightedMode: 0
          inWeight: 0.33333334
          outWeight: 0.33333334
        m_PreInfinity: 2
        m_PostInfinity: 2
        m_RotationOrder: 4
      minCurve:
        serializedVersion: 2
        m_Curve:
        - serializedVersion: 3
          time: 0
          value: 1
          inSlope: 0
          outSlope: 0
          tangentMode: 0
          weightedMode: 0
          inWeight: 0.33333334
          outWeight: 0.33333334
        - serializedVersion: 3
          time: 1
          value: 1
          inSlope: 0
          outSlope: 0
          tangentMode: 0
          weightedMode: 0
          inWeight: 0.33333334
          outWeight: 0.33333334
        m_PreInfinity: 2
        m_PostInfinity: 2
        m_RotationOrder: 4
    z:
      serializedVersion: 2
      minMaxState: 0
      scalar: 1
      minScalar: 1
      maxCurve:
        serializedVersion: 2
        m_Curve:
        - serializedVersion: 3
          time: 0
          value: 1
          inSlope: 0
          outSlope: 0
          tangentMode: 0
          weightedMode: 0
          inWeight: 0.33333334
          outWeight: 0.33333334
        - serializedVersion: 3
          time: 1
          value: 1
          inSlope: 0
          outSlope: 0
          tangentMode: 0
          weightedMode: 0
          inWeight: 0.33333334
          outWeight: 0.33333334
        m_PreInfinity: 2
        m_PostInfinity: 2
        m_RotationOrder: 4
      minCurve:
        serializedVersion: 2
        m_Curve:
        - serializedVersion: 3
          time: 0
          value: 1
          inSlope: 0
          outSlope: 0
          tangentMode: 0
          weightedMode: 0
          inWeight: 0.33333334
          outWeight: 0.33333334
        - serializedVersion: 3
          time: 1
          value: 1
          inSlope: 0
          outSlope: 0
          tangentMode: 0
          weightedMode: 0
          inWeight: 0.33333334
          outWeight: 0.33333334
        m_PreInfinity: 2
        m_PostInfinity: 2
        m_RotationOrder: 4
    magnitude:
      serializedVersion: 2
      minMaxState: 0
      scalar: 1
      minScalar: 1
      maxCurve:
        serializedVersion: 2
        m_Curve:
        - serializedVersion: 3
          time: 0
          value: 1
          inSlope: 0
          outSlope: 0
          tangentMode: 0
          weightedMode: 0
          inWeight: 0.33333334
          outWeight: 0.33333334
        - serializedVersion: 3
          time: 1
          value: 1
          inSlope: 0
          outSlope: 0
          tangentMode: 0
          weightedMode: 0
          inWeight: 0.33333334
          outWeight: 0.33333334
        m_PreInfinity: 2
        m_PostInfinity: 2
        m_RotationOrder: 4
      minCurve:
        serializedVersion: 2
        m_Curve:
        - serializedVersion: 3
          time: 0
          value: 1
          inSlope: 0
          outSlope: 0
          tangentMode: 0
          weightedMode: 0
          inWeight: 0.33333334
          outWeight: 0.33333334
        - serializedVersion: 3
          time: 1
          value: 1
          inSlope: 0
          outSlope: 0
          tangentMode: 0
          weightedMode: 0
          inWeight: 0.33333334
          outWeight: 0.33333334
        m_PreInfinity: 2
        m_PostInfinity: 2
        m_RotationOrder: 4
    separateAxis: 0
    inWorldSpace: 0
    multiplyDragByParticleSize: 1
    multiplyDragByParticleVelocity: 1
    dampen: 0
    drag:
      serializedVersion: 2
      minMaxState: 0
      scalar: 0
      minScalar: 0
      maxCurve:
        serializedVersion: 2
        m_Curve:
        - serializedVersion: 3
          time: 0
          value: 0
          inSlope: 0
          outSlope: 0
          tangentMode: 0
          weightedMode: 0
          inWeight: 0.33333334
          outWeight: 0.33333334
        - serializedVersion: 3
          time: 1
          value: 0
          inSlope: 0
          outSlope: 0
          tangentMode: 0
          weightedMode: 0
          inWeight: 0.33333334
          outWeight: 0.33333334
        m_PreInfinity: 2
        m_PostInfinity: 2
        m_RotationOrder: 4
      minCurve:
        serializedVersion: 2
        m_Curve:
        - serializedVersion: 3
          time: 0
          value: 0
          inSlope: 0
          outSlope: 0
          tangentMode: 0
          weightedMode: 0
          inWeight: 0.33333334
          outWeight: 0.33333334
        - serializedVersion: 3
          time: 1
          value: 0
          inSlope: 0
          outSlope: 0
          tangentMode: 0
          weightedMode: 0
          inWeight: 0.33333334
          outWeight: 0.33333334
        m_PreInfinity: 2
        m_PostInfinity: 2
        m_RotationOrder: 4
  NoiseModule:
    enabled: 0
    strength:
      serializedVersion: 2
      minMaxState: 0
      scalar: 1
      minScalar: 1
      maxCurve:
        serializedVersion: 2
        m_Curve:
        - serializedVersion: 3
          time: 0
          value: 1
          inSlope: 0
          outSlope: 0
          tangentMode: 0
          weightedMode: 0
          inWeight: 0.33333334
          outWeight: 0.33333334
        - serializedVersion: 3
          time: 1
          value: 1
          inSlope: 0
          outSlope: 0
          tangentMode: 0
          weightedMode: 0
          inWeight: 0.33333334
          outWeight: 0.33333334
        m_PreInfinity: 2
        m_PostInfinity: 2
        m_RotationOrder: 4
      minCurve:
        serializedVersion: 2
        m_Curve:
        - serializedVersion: 3
          time: 0
          value: 1
          inSlope: 0
          outSlope: 0
          tangentMode: 0
          weightedMode: 0
          inWeight: 0.33333334
          outWeight: 0.33333334
        - serializedVersion: 3
          time: 1
          value: 1
          inSlope: 0
          outSlope: 0
          tangentMode: 0
          weightedMode: 0
          inWeight: 0.33333334
          outWeight: 0.33333334
        m_PreInfinity: 2
        m_PostInfinity: 2
        m_RotationOrder: 4
    strengthY:
      serializedVersion: 2
      minMaxState: 0
      scalar: 1
      minScalar: 1
      maxCurve:
        serializedVersion: 2
        m_Curve:
        - serializedVersion: 3
          time: 0
          value: 1
          inSlope: 0
          outSlope: 0
          tangentMode: 0
          weightedMode: 0
          inWeight: 0.33333334
          outWeight: 0.33333334
        - serializedVersion: 3
          time: 1
          value: 1
          inSlope: 0
          outSlope: 0
          tangentMode: 0
          weightedMode: 0
          inWeight: 0.33333334
          outWeight: 0.33333334
        m_PreInfinity: 2
        m_PostInfinity: 2
        m_RotationOrder: 4
      minCurve:
        serializedVersion: 2
        m_Curve:
        - serializedVersion: 3
          time: 0
          value: 1
          inSlope: 0
          outSlope: 0
          tangentMode: 0
          weightedMode: 0
          inWeight: 0.33333334
          outWeight: 0.33333334
        - serializedVersion: 3
          time: 1
          value: 1
          inSlope: 0
          outSlope: 0
          tangentMode: 0
          weightedMode: 0
          inWeight: 0.33333334
          outWeight: 0.33333334
        m_PreInfinity: 2
        m_PostInfinity: 2
        m_RotationOrder: 4
    strengthZ:
      serializedVersion: 2
      minMaxState: 0
      scalar: 1
      minScalar: 1
      maxCurve:
        serializedVersion: 2
        m_Curve:
        - serializedVersion: 3
          time: 0
          value: 1
          inSlope: 0
          outSlope: 0
          tangentMode: 0
          weightedMode: 0
          inWeight: 0.33333334
          outWeight: 0.33333334
        - serializedVersion: 3
          time: 1
          value: 1
          inSlope: 0
          outSlope: 0
          tangentMode: 0
          weightedMode: 0
          inWeight: 0.33333334
          outWeight: 0.33333334
        m_PreInfinity: 2
        m_PostInfinity: 2
        m_RotationOrder: 4
      minCurve:
        serializedVersion: 2
        m_Curve:
        - serializedVersion: 3
          time: 0
          value: 1
          inSlope: 0
          outSlope: 0
          tangentMode: 0
          weightedMode: 0
          inWeight: 0.33333334
          outWeight: 0.33333334
        - serializedVersion: 3
          time: 1
          value: 1
          inSlope: 0
          outSlope: 0
          tangentMode: 0
          weightedMode: 0
          inWeight: 0.33333334
          outWeight: 0.33333334
        m_PreInfinity: 2
        m_PostInfinity: 2
        m_RotationOrder: 4
    separateAxes: 0
    frequency: 0.5
    damping: 1
    octaves: 1
    octaveMultiplier: 0.5
    octaveScale: 2
    quality: 1
    scrollSpeed:
      serializedVersion: 2
      minMaxState: 0
      scalar: 0
      minScalar: 0
      maxCurve:
        serializedVersion: 2
        m_Curve:
        - serializedVersion: 3
          time: 0
          value: 0
          inSlope: 0
          outSlope: 0
          tangentMode: 0
          weightedMode: 0
          inWeight: 0.33333334
          outWeight: 0.33333334
        - serializedVersion: 3
          time: 1
          value: 0
          inSlope: 0
          outSlope: 0
          tangentMode: 0
          weightedMode: 0
          inWeight: 0.33333334
          outWeight: 0.33333334
        m_PreInfinity: 2
        m_PostInfinity: 2
        m_RotationOrder: 4
      minCurve:
        serializedVersion: 2
        m_Curve:
        - serializedVersion: 3
          time: 0
          value: 0
          inSlope: 0
          outSlope: 0
          tangentMode: 0
          weightedMode: 0
          inWeight: 0.33333334
          outWeight: 0.33333334
        - serializedVersion: 3
          time: 1
          value: 0
          inSlope: 0
          outSlope: 0
          tangentMode: 0
          weightedMode: 0
          inWeight: 0.33333334
          outWeight: 0.33333334
        m_PreInfinity: 2
        m_PostInfinity: 2
        m_RotationOrder: 4
    remap:
      serializedVersion: 2
      minMaxState: 1
      scalar: 1
      minScalar: 1
      maxCurve:
        serializedVersion: 2
        m_Curve:
        - serializedVersion: 3
          time: 0
          value: -1
          inSlope: 0
          outSlope: 2
          tangentMode: 0
          weightedMode: 0
          inWeight: 0.33333334
          outWeight: 0.33333334
        - serializedVersion: 3
          time: 1
          value: 1
          inSlope: 2
          outSlope: 0
          tangentMode: 0
          weightedMode: 0
          inWeight: 0.33333334
          outWeight: 0.33333334
        m_PreInfinity: 2
        m_PostInfinity: 2
        m_RotationOrder: 4
      minCurve:
        serializedVersion: 2
        m_Curve:
        - serializedVersion: 3
          time: 0
          value: 1
          inSlope: 0
          outSlope: 0
          tangentMode: 0
          weightedMode: 0
          inWeight: 0.33333334
          outWeight: 0.33333334
        - serializedVersion: 3
          time: 1
          value: 1
          inSlope: 0
          outSlope: 0
          tangentMode: 0
          weightedMode: 0
          inWeight: 0.33333334
          outWeight: 0.33333334
        m_PreInfinity: 2
        m_PostInfinity: 2
        m_RotationOrder: 4
    remapY:
      serializedVersion: 2
      minMaxState: 1
      scalar: 1
      minScalar: 1
      maxCurve:
        serializedVersion: 2
        m_Curve:
        - serializedVersion: 3
          time: 0
          value: -1
          inSlope: 0
          outSlope: 2
          tangentMode: 0
          weightedMode: 0
          inWeight: 0.33333334
          outWeight: 0.33333334
        - serializedVersion: 3
          time: 1
          value: 1
          inSlope: 2
          outSlope: 0
          tangentMode: 0
          weightedMode: 0
          inWeight: 0.33333334
          outWeight: 0.33333334
        m_PreInfinity: 2
        m_PostInfinity: 2
        m_RotationOrder: 4
      minCurve:
        serializedVersion: 2
        m_Curve:
        - serializedVersion: 3
          time: 0
          value: 1
          inSlope: 0
          outSlope: 0
          tangentMode: 0
          weightedMode: 0
          inWeight: 0.33333334
          outWeight: 0.33333334
        - serializedVersion: 3
          time: 1
          value: 1
          inSlope: 0
          outSlope: 0
          tangentMode: 0
          weightedMode: 0
          inWeight: 0.33333334
          outWeight: 0.33333334
        m_PreInfinity: 2
        m_PostInfinity: 2
        m_RotationOrder: 4
    remapZ:
      serializedVersion: 2
      minMaxState: 1
      scalar: 1
      minScalar: 1
      maxCurve:
        serializedVersion: 2
        m_Curve:
        - serializedVersion: 3
          time: 0
          value: -1
          inSlope: 0
          outSlope: 2
          tangentMode: 0
          weightedMode: 0
          inWeight: 0.33333334
          outWeight: 0.33333334
        - serializedVersion: 3
          time: 1
          value: 1
          inSlope: 2
          outSlope: 0
          tangentMode: 0
          weightedMode: 0
          inWeight: 0.33333334
          outWeight: 0.33333334
        m_PreInfinity: 2
        m_PostInfinity: 2
        m_RotationOrder: 4
      minCurve:
        serializedVersion: 2
        m_Curve:
        - serializedVersion: 3
          time: 0
          value: 1
          inSlope: 0
          outSlope: 0
          tangentMode: 0
          weightedMode: 0
          inWeight: 0.33333334
          outWeight: 0.33333334
        - serializedVersion: 3
          time: 1
          value: 1
          inSlope: 0
          outSlope: 0
          tangentMode: 0
          weightedMode: 0
          inWeight: 0.33333334
          outWeight: 0.33333334
        m_PreInfinity: 2
        m_PostInfinity: 2
        m_RotationOrder: 4
    remapEnabled: 0
    positionAmount:
      serializedVersion: 2
      minMaxState: 0
      scalar: 1
      minScalar: 1
      maxCurve:
        serializedVersion: 2
        m_Curve:
        - serializedVersion: 3
          time: 0
          value: 1
          inSlope: 0
          outSlope: 0
          tangentMode: 0
          weightedMode: 0
          inWeight: 0.33333334
          outWeight: 0.33333334
        - serializedVersion: 3
          time: 1
          value: 1
          inSlope: 0
          outSlope: 0
          tangentMode: 0
          weightedMode: 0
          inWeight: 0.33333334
          outWeight: 0.33333334
        m_PreInfinity: 2
        m_PostInfinity: 2
        m_RotationOrder: 4
      minCurve:
        serializedVersion: 2
        m_Curve:
        - serializedVersion: 3
          time: 0
          value: 1
          inSlope: 0
          outSlope: 0
          tangentMode: 0
          weightedMode: 0
          inWeight: 0.33333334
          outWeight: 0.33333334
        - serializedVersion: 3
          time: 1
          value: 1
          inSlope: 0
          outSlope: 0
          tangentMode: 0
          weightedMode: 0
          inWeight: 0.33333334
          outWeight: 0.33333334
        m_PreInfinity: 2
        m_PostInfinity: 2
        m_RotationOrder: 4
    rotationAmount:
      serializedVersion: 2
      minMaxState: 0
      scalar: 0
      minScalar: 0
      maxCurve:
        serializedVersion: 2
        m_Curve:
        - serializedVersion: 3
          time: 0
          value: 0
          inSlope: 0
          outSlope: 0
          tangentMode: 0
          weightedMode: 0
          inWeight: 0.33333334
          outWeight: 0.33333334
        - serializedVersion: 3
          time: 1
          value: 0
          inSlope: 0
          outSlope: 0
          tangentMode: 0
          weightedMode: 0
          inWeight: 0.33333334
          outWeight: 0.33333334
        m_PreInfinity: 2
        m_PostInfinity: 2
        m_RotationOrder: 4
      minCurve:
        serializedVersion: 2
        m_Curve:
        - serializedVersion: 3
          time: 0
          value: 0
          inSlope: 0
          outSlope: 0
          tangentMode: 0
          weightedMode: 0
          inWeight: 0.33333334
          outWeight: 0.33333334
        - serializedVersion: 3
          time: 1
          value: 0
          inSlope: 0
          outSlope: 0
          tangentMode: 0
          weightedMode: 0
          inWeight: 0.33333334
          outWeight: 0.33333334
        m_PreInfinity: 2
        m_PostInfinity: 2
        m_RotationOrder: 4
    sizeAmount:
      serializedVersion: 2
      minMaxState: 0
      scalar: 0
      minScalar: 0
      maxCurve:
        serializedVersion: 2
        m_Curve:
        - serializedVersion: 3
          time: 0
          value: 0
          inSlope: 0
          outSlope: 0
          tangentMode: 0
          weightedMode: 0
          inWeight: 0.33333334
          outWeight: 0.33333334
        - serializedVersion: 3
          time: 1
          value: 0
          inSlope: 0
          outSlope: 0
          tangentMode: 0
          weightedMode: 0
          inWeight: 0.33333334
          outWeight: 0.33333334
        m_PreInfinity: 2
        m_PostInfinity: 2
        m_RotationOrder: 4
      minCurve:
        serializedVersion: 2
        m_Curve:
        - serializedVersion: 3
          time: 0
          value: 0
          inSlope: 0
          outSlope: 0
          tangentMode: 0
          weightedMode: 0
          inWeight: 0.33333334
          outWeight: 0.33333334
        - serializedVersion: 3
          time: 1
          value: 0
          inSlope: 0
          outSlope: 0
          tangentMode: 0
          weightedMode: 0
          inWeight: 0.33333334
          outWeight: 0.33333334
        m_PreInfinity: 2
        m_PostInfinity: 2
        m_RotationOrder: 4
  SizeBySpeedModule:
    enabled: 0
    curve:
      serializedVersion: 2
      minMaxState: 1
      scalar: 1
      minScalar: 1
      maxCurve:
        serializedVersion: 2
        m_Curve:
        - serializedVersion: 3
          time: 0
          value: 0
          inSlope: 0
          outSlope: 1
          tangentMode: 0
          weightedMode: 0
          inWeight: 0.33333334
          outWeight: 0.33333334
        - serializedVersion: 3
          time: 1
          value: 1
          inSlope: 1
          outSlope: 0
          tangentMode: 0
          weightedMode: 0
          inWeight: 0.33333334
          outWeight: 0.33333334
        m_PreInfinity: 2
        m_PostInfinity: 2
        m_RotationOrder: 4
      minCurve:
        serializedVersion: 2
        m_Curve:
        - serializedVersion: 3
          time: 0
          value: 1
          inSlope: 0
          outSlope: 0
          tangentMode: 0
          weightedMode: 0
          inWeight: 0.33333334
          outWeight: 0.33333334
        - serializedVersion: 3
          time: 1
          value: 1
          inSlope: 0
          outSlope: 0
          tangentMode: 0
          weightedMode: 0
          inWeight: 0.33333334
          outWeight: 0.33333334
        m_PreInfinity: 2
        m_PostInfinity: 2
        m_RotationOrder: 4
    y:
      serializedVersion: 2
      minMaxState: 1
      scalar: 1
      minScalar: 1
      maxCurve:
        serializedVersion: 2
        m_Curve:
        - serializedVersion: 3
          time: 0
          value: 0
          inSlope: 0
          outSlope: 1
          tangentMode: 0
          weightedMode: 0
          inWeight: 0.33333334
          outWeight: 0.33333334
        - serializedVersion: 3
          time: 1
          value: 1
          inSlope: 1
          outSlope: 0
          tangentMode: 0
          weightedMode: 0
          inWeight: 0.33333334
          outWeight: 0.33333334
        m_PreInfinity: 2
        m_PostInfinity: 2
        m_RotationOrder: 4
      minCurve:
        serializedVersion: 2
        m_Curve:
        - serializedVersion: 3
          time: 0
          value: 1
          inSlope: 0
          outSlope: 0
          tangentMode: 0
          weightedMode: 0
          inWeight: 0.33333334
          outWeight: 0.33333334
        - serializedVersion: 3
          time: 1
          value: 1
          inSlope: 0
          outSlope: 0
          tangentMode: 0
          weightedMode: 0
          inWeight: 0.33333334
          outWeight: 0.33333334
        m_PreInfinity: 2
        m_PostInfinity: 2
        m_RotationOrder: 4
    z:
      serializedVersion: 2
      minMaxState: 1
      scalar: 1
      minScalar: 1
      maxCurve:
        serializedVersion: 2
        m_Curve:
        - serializedVersion: 3
          time: 0
          value: 0
          inSlope: 0
          outSlope: 1
          tangentMode: 0
          weightedMode: 0
          inWeight: 0.33333334
          outWeight: 0.33333334
        - serializedVersion: 3
          time: 1
          value: 1
          inSlope: 1
          outSlope: 0
          tangentMode: 0
          weightedMode: 0
          inWeight: 0.33333334
          outWeight: 0.33333334
        m_PreInfinity: 2
        m_PostInfinity: 2
        m_RotationOrder: 4
      minCurve:
        serializedVersion: 2
        m_Curve:
        - serializedVersion: 3
          time: 0
          value: 1
          inSlope: 0
          outSlope: 0
          tangentMode: 0
          weightedMode: 0
          inWeight: 0.33333334
          outWeight: 0.33333334
        - serializedVersion: 3
          time: 1
          value: 1
          inSlope: 0
          outSlope: 0
          tangentMode: 0
          weightedMode: 0
          inWeight: 0.33333334
          outWeight: 0.33333334
        m_PreInfinity: 2
        m_PostInfinity: 2
        m_RotationOrder: 4
    range: {x: 0, y: 1}
    separateAxes: 0
  RotationBySpeedModule:
    enabled: 0
    x:
      serializedVersion: 2
      minMaxState: 0
      scalar: 0
      minScalar: 0
      maxCurve:
        serializedVersion: 2
        m_Curve:
        - serializedVersion: 3
          time: 0
          value: 0
          inSlope: 0
          outSlope: 0
          tangentMode: 0
          weightedMode: 0
          inWeight: 0.33333334
          outWeight: 0.33333334
        - serializedVersion: 3
          time: 1
          value: 0
          inSlope: 0
          outSlope: 0
          tangentMode: 0
          weightedMode: 0
          inWeight: 0.33333334
          outWeight: 0.33333334
        m_PreInfinity: 2
        m_PostInfinity: 2
        m_RotationOrder: 4
      minCurve:
        serializedVersion: 2
        m_Curve:
        - serializedVersion: 3
          time: 0
          value: 0
          inSlope: 0
          outSlope: 0
          tangentMode: 0
          weightedMode: 0
          inWeight: 0.33333334
          outWeight: 0.33333334
        - serializedVersion: 3
          time: 1
          value: 0
          inSlope: 0
          outSlope: 0
          tangentMode: 0
          weightedMode: 0
          inWeight: 0.33333334
          outWeight: 0.33333334
        m_PreInfinity: 2
        m_PostInfinity: 2
        m_RotationOrder: 4
    y:
      serializedVersion: 2
      minMaxState: 0
      scalar: 0
      minScalar: 0
      maxCurve:
        serializedVersion: 2
        m_Curve:
        - serializedVersion: 3
          time: 0
          value: 0
          inSlope: 0
          outSlope: 0
          tangentMode: 0
          weightedMode: 0
          inWeight: 0.33333334
          outWeight: 0.33333334
        - serializedVersion: 3
          time: 1
          value: 0
          inSlope: 0
          outSlope: 0
          tangentMode: 0
          weightedMode: 0
          inWeight: 0.33333334
          outWeight: 0.33333334
        m_PreInfinity: 2
        m_PostInfinity: 2
        m_RotationOrder: 4
      minCurve:
        serializedVersion: 2
        m_Curve:
        - serializedVersion: 3
          time: 0
          value: 0
          inSlope: 0
          outSlope: 0
          tangentMode: 0
          weightedMode: 0
          inWeight: 0.33333334
          outWeight: 0.33333334
        - serializedVersion: 3
          time: 1
          value: 0
          inSlope: 0
          outSlope: 0
          tangentMode: 0
          weightedMode: 0
          inWeight: 0.33333334
          outWeight: 0.33333334
        m_PreInfinity: 2
        m_PostInfinity: 2
        m_RotationOrder: 4
    curve:
      serializedVersion: 2
      minMaxState: 0
      scalar: 0.7853982
      minScalar: 0.7853982
      maxCurve:
        serializedVersion: 2
        m_Curve:
        - serializedVersion: 3
          time: 0
          value: 1
          inSlope: 0
          outSlope: 0
          tangentMode: 0
          weightedMode: 0
          inWeight: 0.33333334
          outWeight: 0.33333334
        - serializedVersion: 3
          time: 1
          value: 1
          inSlope: 0
          outSlope: 0
          tangentMode: 0
          weightedMode: 0
          inWeight: 0.33333334
          outWeight: 0.33333334
        m_PreInfinity: 2
        m_PostInfinity: 2
        m_RotationOrder: 4
      minCurve:
        serializedVersion: 2
        m_Curve:
        - serializedVersion: 3
          time: 0
          value: 1
          inSlope: 0
          outSlope: 0
          tangentMode: 0
          weightedMode: 0
          inWeight: 0.33333334
          outWeight: 0.33333334
        - serializedVersion: 3
          time: 1
          value: 1
          inSlope: 0
          outSlope: 0
          tangentMode: 0
          weightedMode: 0
          inWeight: 0.33333334
          outWeight: 0.33333334
        m_PreInfinity: 2
        m_PostInfinity: 2
        m_RotationOrder: 4
    separateAxes: 0
    range: {x: 0, y: 1}
  ColorBySpeedModule:
    enabled: 0
    gradient:
      serializedVersion: 2
      minMaxState: 1
      minColor: {r: 1, g: 1, b: 1, a: 1}
      maxColor: {r: 1, g: 1, b: 1, a: 1}
      maxGradient:
        serializedVersion: 2
        key0: {r: 1, g: 1, b: 1, a: 1}
        key1: {r: 1, g: 1, b: 1, a: 1}
        key2: {r: 0, g: 0, b: 0, a: 0}
        key3: {r: 0, g: 0, b: 0, a: 0}
        key4: {r: 0, g: 0, b: 0, a: 0}
        key5: {r: 0, g: 0, b: 0, a: 0}
        key6: {r: 0, g: 0, b: 0, a: 0}
        key7: {r: 0, g: 0, b: 0, a: 0}
        ctime0: 0
        ctime1: 65535
        ctime2: 0
        ctime3: 0
        ctime4: 0
        ctime5: 0
        ctime6: 0
        ctime7: 0
        atime0: 0
        atime1: 65535
        atime2: 0
        atime3: 0
        atime4: 0
        atime5: 0
        atime6: 0
        atime7: 0
        m_Mode: 0
        m_ColorSpace: -1
        m_NumColorKeys: 2
        m_NumAlphaKeys: 2
      minGradient:
        serializedVersion: 2
        key0: {r: 1, g: 1, b: 1, a: 1}
        key1: {r: 1, g: 1, b: 1, a: 1}
        key2: {r: 0, g: 0, b: 0, a: 0}
        key3: {r: 0, g: 0, b: 0, a: 0}
        key4: {r: 0, g: 0, b: 0, a: 0}
        key5: {r: 0, g: 0, b: 0, a: 0}
        key6: {r: 0, g: 0, b: 0, a: 0}
        key7: {r: 0, g: 0, b: 0, a: 0}
        ctime0: 0
        ctime1: 65535
        ctime2: 0
        ctime3: 0
        ctime4: 0
        ctime5: 0
        ctime6: 0
        ctime7: 0
        atime0: 0
        atime1: 65535
        atime2: 0
        atime3: 0
        atime4: 0
        atime5: 0
        atime6: 0
        atime7: 0
        m_Mode: 0
        m_ColorSpace: -1
        m_NumColorKeys: 2
        m_NumAlphaKeys: 2
    range: {x: 0, y: 1}
  CollisionModule:
    enabled: 0
    serializedVersion: 4
    type: 0
    collisionMode: 0
    colliderForce: 0
    multiplyColliderForceByParticleSize: 0
    multiplyColliderForceByParticleSpeed: 0
    multiplyColliderForceByCollisionAngle: 1
    m_Planes: []
    m_Dampen:
      serializedVersion: 2
      minMaxState: 0
      scalar: 0
      minScalar: 0
      maxCurve:
        serializedVersion: 2
        m_Curve:
        - serializedVersion: 3
          time: 0
          value: 0
          inSlope: 0
          outSlope: 0
          tangentMode: 0
          weightedMode: 0
          inWeight: 0.33333334
          outWeight: 0.33333334
        - serializedVersion: 3
          time: 1
          value: 0
          inSlope: 0
          outSlope: 0
          tangentMode: 0
          weightedMode: 0
          inWeight: 0.33333334
          outWeight: 0.33333334
        m_PreInfinity: 2
        m_PostInfinity: 2
        m_RotationOrder: 4
      minCurve:
        serializedVersion: 2
        m_Curve:
        - serializedVersion: 3
          time: 0
          value: 0
          inSlope: 0
          outSlope: 0
          tangentMode: 0
          weightedMode: 0
          inWeight: 0.33333334
          outWeight: 0.33333334
        - serializedVersion: 3
          time: 1
          value: 0
          inSlope: 0
          outSlope: 0
          tangentMode: 0
          weightedMode: 0
          inWeight: 0.33333334
          outWeight: 0.33333334
        m_PreInfinity: 2
        m_PostInfinity: 2
        m_RotationOrder: 4
    m_Bounce:
      serializedVersion: 2
      minMaxState: 0
      scalar: 1
      minScalar: 1
      maxCurve:
        serializedVersion: 2
        m_Curve:
        - serializedVersion: 3
          time: 0
          value: 1
          inSlope: 0
          outSlope: 0
          tangentMode: 0
          weightedMode: 0
          inWeight: 0.33333334
          outWeight: 0.33333334
        - serializedVersion: 3
          time: 1
          value: 1
          inSlope: 0
          outSlope: 0
          tangentMode: 0
          weightedMode: 0
          inWeight: 0.33333334
          outWeight: 0.33333334
        m_PreInfinity: 2
        m_PostInfinity: 2
        m_RotationOrder: 4
      minCurve:
        serializedVersion: 2
        m_Curve:
        - serializedVersion: 3
          time: 0
          value: 1
          inSlope: 0
          outSlope: 0
          tangentMode: 0
          weightedMode: 0
          inWeight: 0.33333334
          outWeight: 0.33333334
        - serializedVersion: 3
          time: 1
          value: 1
          inSlope: 0
          outSlope: 0
          tangentMode: 0
          weightedMode: 0
          inWeight: 0.33333334
          outWeight: 0.33333334
        m_PreInfinity: 2
        m_PostInfinity: 2
        m_RotationOrder: 4
    m_EnergyLossOnCollision:
      serializedVersion: 2
      minMaxState: 0
      scalar: 0
      minScalar: 0
      maxCurve:
        serializedVersion: 2
        m_Curve:
        - serializedVersion: 3
          time: 0
          value: 0
          inSlope: 0
          outSlope: 0
          tangentMode: 0
          weightedMode: 0
          inWeight: 0.33333334
          outWeight: 0.33333334
        - serializedVersion: 3
          time: 1
          value: 0
          inSlope: 0
          outSlope: 0
          tangentMode: 0
          weightedMode: 0
          inWeight: 0.33333334
          outWeight: 0.33333334
        m_PreInfinity: 2
        m_PostInfinity: 2
        m_RotationOrder: 4
      minCurve:
        serializedVersion: 2
        m_Curve:
        - serializedVersion: 3
          time: 0
          value: 0
          inSlope: 0
          outSlope: 0
          tangentMode: 0
          weightedMode: 0
          inWeight: 0.33333334
          outWeight: 0.33333334
        - serializedVersion: 3
          time: 1
          value: 0
          inSlope: 0
          outSlope: 0
          tangentMode: 0
          weightedMode: 0
          inWeight: 0.33333334
          outWeight: 0.33333334
        m_PreInfinity: 2
        m_PostInfinity: 2
        m_RotationOrder: 4
    minKillSpeed: 0
    maxKillSpeed: 10000
    radiusScale: 1
    collidesWith:
      serializedVersion: 2
      m_Bits: 4294967295
    maxCollisionShapes: 256
    quality: 0
    voxelSize: 0.5
    collisionMessages: 0
    collidesWithDynamic: 1
    interiorCollisions: 0
  TriggerModule:
    enabled: 0
    serializedVersion: 2
    inside: 1
    outside: 0
    enter: 0
    exit: 0
    colliderQueryMode: 0
    radiusScale: 1
    primitives: []
  SubModule:
    serializedVersion: 2
    enabled: 0
    subEmitters:
    - serializedVersion: 3
      emitter: {fileID: 0}
      type: 0
      properties: 0
      emitProbability: 1
  LightsModule:
    enabled: 0
    ratio: 0
    light: {fileID: 0}
    randomDistribution: 1
    color: 1
    range: 1
    intensity: 1
    rangeCurve:
      serializedVersion: 2
      minMaxState: 0
      scalar: 1
      minScalar: 1
      maxCurve:
        serializedVersion: 2
        m_Curve:
        - serializedVersion: 3
          time: 0
          value: 1
          inSlope: 0
          outSlope: 0
          tangentMode: 0
          weightedMode: 0
          inWeight: 0.33333334
          outWeight: 0.33333334
        - serializedVersion: 3
          time: 1
          value: 1
          inSlope: 0
          outSlope: 0
          tangentMode: 0
          weightedMode: 0
          inWeight: 0.33333334
          outWeight: 0.33333334
        m_PreInfinity: 2
        m_PostInfinity: 2
        m_RotationOrder: 4
      minCurve:
        serializedVersion: 2
        m_Curve:
        - serializedVersion: 3
          time: 0
          value: 1
          inSlope: 0
          outSlope: 0
          tangentMode: 0
          weightedMode: 0
          inWeight: 0.33333334
          outWeight: 0.33333334
        - serializedVersion: 3
          time: 1
          value: 1
          inSlope: 0
          outSlope: 0
          tangentMode: 0
          weightedMode: 0
          inWeight: 0.33333334
          outWeight: 0.33333334
        m_PreInfinity: 2
        m_PostInfinity: 2
        m_RotationOrder: 4
    intensityCurve:
      serializedVersion: 2
      minMaxState: 0
      scalar: 1
      minScalar: 1
      maxCurve:
        serializedVersion: 2
        m_Curve:
        - serializedVersion: 3
          time: 0
          value: 1
          inSlope: 0
          outSlope: 0
          tangentMode: 0
          weightedMode: 0
          inWeight: 0.33333334
          outWeight: 0.33333334
        - serializedVersion: 3
          time: 1
          value: 1
          inSlope: 0
          outSlope: 0
          tangentMode: 0
          weightedMode: 0
          inWeight: 0.33333334
          outWeight: 0.33333334
        m_PreInfinity: 2
        m_PostInfinity: 2
        m_RotationOrder: 4
      minCurve:
        serializedVersion: 2
        m_Curve:
        - serializedVersion: 3
          time: 0
          value: 1
          inSlope: 0
          outSlope: 0
          tangentMode: 0
          weightedMode: 0
          inWeight: 0.33333334
          outWeight: 0.33333334
        - serializedVersion: 3
          time: 1
          value: 1
          inSlope: 0
          outSlope: 0
          tangentMode: 0
          weightedMode: 0
          inWeight: 0.33333334
          outWeight: 0.33333334
        m_PreInfinity: 2
        m_PostInfinity: 2
        m_RotationOrder: 4
    maxLights: 20
  TrailModule:
    enabled: 0
    mode: 0
    ratio: 1
    lifetime:
      serializedVersion: 2
      minMaxState: 0
      scalar: 1
      minScalar: 1
      maxCurve:
        serializedVersion: 2
        m_Curve:
        - serializedVersion: 3
          time: 0
          value: 1
          inSlope: 0
          outSlope: 0
          tangentMode: 0
          weightedMode: 0
          inWeight: 0.33333334
          outWeight: 0.33333334
        - serializedVersion: 3
          time: 1
          value: 1
          inSlope: 0
          outSlope: 0
          tangentMode: 0
          weightedMode: 0
          inWeight: 0.33333334
          outWeight: 0.33333334
        m_PreInfinity: 2
        m_PostInfinity: 2
        m_RotationOrder: 4
      minCurve:
        serializedVersion: 2
        m_Curve:
        - serializedVersion: 3
          time: 0
          value: 1
          inSlope: 0
          outSlope: 0
          tangentMode: 0
          weightedMode: 0
          inWeight: 0.33333334
          outWeight: 0.33333334
        - serializedVersion: 3
          time: 1
          value: 1
          inSlope: 0
          outSlope: 0
          tangentMode: 0
          weightedMode: 0
          inWeight: 0.33333334
          outWeight: 0.33333334
        m_PreInfinity: 2
        m_PostInfinity: 2
        m_RotationOrder: 4
    minVertexDistance: 0.2
    textureMode: 0
    textureScale: {x: 1, y: 1}
    ribbonCount: 1
    shadowBias: 0.5
    worldSpace: 0
    dieWithParticles: 1
    sizeAffectsWidth: 1
    sizeAffectsLifetime: 0
    inheritParticleColor: 1
    generateLightingData: 0
    splitSubEmitterRibbons: 0
    attachRibbonsToTransform: 0
    colorOverLifetime:
      serializedVersion: 2
      minMaxState: 0
      minColor: {r: 1, g: 1, b: 1, a: 1}
      maxColor: {r: 1, g: 1, b: 1, a: 1}
      maxGradient:
        serializedVersion: 2
        key0: {r: 1, g: 1, b: 1, a: 1}
        key1: {r: 1, g: 1, b: 1, a: 1}
        key2: {r: 0, g: 0, b: 0, a: 0}
        key3: {r: 0, g: 0, b: 0, a: 0}
        key4: {r: 0, g: 0, b: 0, a: 0}
        key5: {r: 0, g: 0, b: 0, a: 0}
        key6: {r: 0, g: 0, b: 0, a: 0}
        key7: {r: 0, g: 0, b: 0, a: 0}
        ctime0: 0
        ctime1: 65535
        ctime2: 0
        ctime3: 0
        ctime4: 0
        ctime5: 0
        ctime6: 0
        ctime7: 0
        atime0: 0
        atime1: 65535
        atime2: 0
        atime3: 0
        atime4: 0
        atime5: 0
        atime6: 0
        atime7: 0
        m_Mode: 0
        m_ColorSpace: -1
        m_NumColorKeys: 2
        m_NumAlphaKeys: 2
      minGradient:
        serializedVersion: 2
        key0: {r: 1, g: 1, b: 1, a: 1}
        key1: {r: 1, g: 1, b: 1, a: 1}
        key2: {r: 0, g: 0, b: 0, a: 0}
        key3: {r: 0, g: 0, b: 0, a: 0}
        key4: {r: 0, g: 0, b: 0, a: 0}
        key5: {r: 0, g: 0, b: 0, a: 0}
        key6: {r: 0, g: 0, b: 0, a: 0}
        key7: {r: 0, g: 0, b: 0, a: 0}
        ctime0: 0
        ctime1: 65535
        ctime2: 0
        ctime3: 0
        ctime4: 0
        ctime5: 0
        ctime6: 0
        ctime7: 0
        atime0: 0
        atime1: 65535
        atime2: 0
        atime3: 0
        atime4: 0
        atime5: 0
        atime6: 0
        atime7: 0
        m_Mode: 0
        m_ColorSpace: -1
        m_NumColorKeys: 2
        m_NumAlphaKeys: 2
    widthOverTrail:
      serializedVersion: 2
      minMaxState: 0
      scalar: 1
      minScalar: 1
      maxCurve:
        serializedVersion: 2
        m_Curve:
        - serializedVersion: 3
          time: 0
          value: 1
          inSlope: 0
          outSlope: 0
          tangentMode: 0
          weightedMode: 0
          inWeight: 0.33333334
          outWeight: 0.33333334
        - serializedVersion: 3
          time: 1
          value: 1
          inSlope: 0
          outSlope: 0
          tangentMode: 0
          weightedMode: 0
          inWeight: 0.33333334
          outWeight: 0.33333334
        m_PreInfinity: 2
        m_PostInfinity: 2
        m_RotationOrder: 4
      minCurve:
        serializedVersion: 2
        m_Curve:
        - serializedVersion: 3
          time: 0
          value: 1
          inSlope: 0
          outSlope: 0
          tangentMode: 0
          weightedMode: 0
          inWeight: 0.33333334
          outWeight: 0.33333334
        - serializedVersion: 3
          time: 1
          value: 1
          inSlope: 0
          outSlope: 0
          tangentMode: 0
          weightedMode: 0
          inWeight: 0.33333334
          outWeight: 0.33333334
        m_PreInfinity: 2
        m_PostInfinity: 2
        m_RotationOrder: 4
    colorOverTrail:
      serializedVersion: 2
      minMaxState: 0
      minColor: {r: 1, g: 1, b: 1, a: 1}
      maxColor: {r: 1, g: 1, b: 1, a: 1}
      maxGradient:
        serializedVersion: 2
        key0: {r: 1, g: 1, b: 1, a: 1}
        key1: {r: 1, g: 1, b: 1, a: 1}
        key2: {r: 0, g: 0, b: 0, a: 0}
        key3: {r: 0, g: 0, b: 0, a: 0}
        key4: {r: 0, g: 0, b: 0, a: 0}
        key5: {r: 0, g: 0, b: 0, a: 0}
        key6: {r: 0, g: 0, b: 0, a: 0}
        key7: {r: 0, g: 0, b: 0, a: 0}
        ctime0: 0
        ctime1: 65535
        ctime2: 0
        ctime3: 0
        ctime4: 0
        ctime5: 0
        ctime6: 0
        ctime7: 0
        atime0: 0
        atime1: 65535
        atime2: 0
        atime3: 0
        atime4: 0
        atime5: 0
        atime6: 0
        atime7: 0
        m_Mode: 0
        m_ColorSpace: -1
        m_NumColorKeys: 2
        m_NumAlphaKeys: 2
      minGradient:
        serializedVersion: 2
        key0: {r: 1, g: 1, b: 1, a: 1}
        key1: {r: 1, g: 1, b: 1, a: 1}
        key2: {r: 0, g: 0, b: 0, a: 0}
        key3: {r: 0, g: 0, b: 0, a: 0}
        key4: {r: 0, g: 0, b: 0, a: 0}
        key5: {r: 0, g: 0, b: 0, a: 0}
        key6: {r: 0, g: 0, b: 0, a: 0}
        key7: {r: 0, g: 0, b: 0, a: 0}
        ctime0: 0
        ctime1: 65535
        ctime2: 0
        ctime3: 0
        ctime4: 0
        ctime5: 0
        ctime6: 0
        ctime7: 0
        atime0: 0
        atime1: 65535
        atime2: 0
        atime3: 0
        atime4: 0
        atime5: 0
        atime6: 0
        atime7: 0
        m_Mode: 0
        m_ColorSpace: -1
        m_NumColorKeys: 2
        m_NumAlphaKeys: 2
  CustomDataModule:
    enabled: 0
    mode0: 0
    vectorComponentCount0: 4
    color0:
      serializedVersion: 2
      minMaxState: 0
      minColor: {r: 1, g: 1, b: 1, a: 1}
      maxColor: {r: 1, g: 1, b: 1, a: 1}
      maxGradient:
        serializedVersion: 2
        key0: {r: 1, g: 1, b: 1, a: 1}
        key1: {r: 1, g: 1, b: 1, a: 1}
        key2: {r: 0, g: 0, b: 0, a: 0}
        key3: {r: 0, g: 0, b: 0, a: 0}
        key4: {r: 0, g: 0, b: 0, a: 0}
        key5: {r: 0, g: 0, b: 0, a: 0}
        key6: {r: 0, g: 0, b: 0, a: 0}
        key7: {r: 0, g: 0, b: 0, a: 0}
        ctime0: 0
        ctime1: 65535
        ctime2: 0
        ctime3: 0
        ctime4: 0
        ctime5: 0
        ctime6: 0
        ctime7: 0
        atime0: 0
        atime1: 65535
        atime2: 0
        atime3: 0
        atime4: 0
        atime5: 0
        atime6: 0
        atime7: 0
        m_Mode: 0
        m_ColorSpace: -1
        m_NumColorKeys: 2
        m_NumAlphaKeys: 2
      minGradient:
        serializedVersion: 2
        key0: {r: 1, g: 1, b: 1, a: 1}
        key1: {r: 1, g: 1, b: 1, a: 1}
        key2: {r: 0, g: 0, b: 0, a: 0}
        key3: {r: 0, g: 0, b: 0, a: 0}
        key4: {r: 0, g: 0, b: 0, a: 0}
        key5: {r: 0, g: 0, b: 0, a: 0}
        key6: {r: 0, g: 0, b: 0, a: 0}
        key7: {r: 0, g: 0, b: 0, a: 0}
        ctime0: 0
        ctime1: 65535
        ctime2: 0
        ctime3: 0
        ctime4: 0
        ctime5: 0
        ctime6: 0
        ctime7: 0
        atime0: 0
        atime1: 65535
        atime2: 0
        atime3: 0
        atime4: 0
        atime5: 0
        atime6: 0
        atime7: 0
        m_Mode: 0
        m_ColorSpace: -1
        m_NumColorKeys: 2
        m_NumAlphaKeys: 2
    colorLabel0: Color
    vector0_0:
      serializedVersion: 2
      minMaxState: 0
      scalar: 0
      minScalar: 0
      maxCurve:
        serializedVersion: 2
        m_Curve:
        - serializedVersion: 3
          time: 0
          value: 0
          inSlope: 0
          outSlope: 0
          tangentMode: 0
          weightedMode: 0
          inWeight: 0.33333334
          outWeight: 0.33333334
        - serializedVersion: 3
          time: 1
          value: 0
          inSlope: 0
          outSlope: 0
          tangentMode: 0
          weightedMode: 0
          inWeight: 0.33333334
          outWeight: 0.33333334
        m_PreInfinity: 2
        m_PostInfinity: 2
        m_RotationOrder: 4
      minCurve:
        serializedVersion: 2
        m_Curve:
        - serializedVersion: 3
          time: 0
          value: 0
          inSlope: 0
          outSlope: 0
          tangentMode: 0
          weightedMode: 0
          inWeight: 0.33333334
          outWeight: 0.33333334
        - serializedVersion: 3
          time: 1
          value: 0
          inSlope: 0
          outSlope: 0
          tangentMode: 0
          weightedMode: 0
          inWeight: 0.33333334
          outWeight: 0.33333334
        m_PreInfinity: 2
        m_PostInfinity: 2
        m_RotationOrder: 4
    vectorLabel0_0: X
    vector0_1:
      serializedVersion: 2
      minMaxState: 0
      scalar: 0
      minScalar: 0
      maxCurve:
        serializedVersion: 2
        m_Curve:
        - serializedVersion: 3
          time: 0
          value: 0
          inSlope: 0
          outSlope: 0
          tangentMode: 0
          weightedMode: 0
          inWeight: 0.33333334
          outWeight: 0.33333334
        - serializedVersion: 3
          time: 1
          value: 0
          inSlope: 0
          outSlope: 0
          tangentMode: 0
          weightedMode: 0
          inWeight: 0.33333334
          outWeight: 0.33333334
        m_PreInfinity: 2
        m_PostInfinity: 2
        m_RotationOrder: 4
      minCurve:
        serializedVersion: 2
        m_Curve:
        - serializedVersion: 3
          time: 0
          value: 0
          inSlope: 0
          outSlope: 0
          tangentMode: 0
          weightedMode: 0
          inWeight: 0.33333334
          outWeight: 0.33333334
        - serializedVersion: 3
          time: 1
          value: 0
          inSlope: 0
          outSlope: 0
          tangentMode: 0
          weightedMode: 0
          inWeight: 0.33333334
          outWeight: 0.33333334
        m_PreInfinity: 2
        m_PostInfinity: 2
        m_RotationOrder: 4
    vectorLabel0_1: Y
    vector0_2:
      serializedVersion: 2
      minMaxState: 0
      scalar: 0
      minScalar: 0
      maxCurve:
        serializedVersion: 2
        m_Curve:
        - serializedVersion: 3
          time: 0
          value: 0
          inSlope: 0
          outSlope: 0
          tangentMode: 0
          weightedMode: 0
          inWeight: 0.33333334
          outWeight: 0.33333334
        - serializedVersion: 3
          time: 1
          value: 0
          inSlope: 0
          outSlope: 0
          tangentMode: 0
          weightedMode: 0
          inWeight: 0.33333334
          outWeight: 0.33333334
        m_PreInfinity: 2
        m_PostInfinity: 2
        m_RotationOrder: 4
      minCurve:
        serializedVersion: 2
        m_Curve:
        - serializedVersion: 3
          time: 0
          value: 0
          inSlope: 0
          outSlope: 0
          tangentMode: 0
          weightedMode: 0
          inWeight: 0.33333334
          outWeight: 0.33333334
        - serializedVersion: 3
          time: 1
          value: 0
          inSlope: 0
          outSlope: 0
          tangentMode: 0
          weightedMode: 0
          inWeight: 0.33333334
          outWeight: 0.33333334
        m_PreInfinity: 2
        m_PostInfinity: 2
        m_RotationOrder: 4
    vectorLabel0_2: Z
    vector0_3:
      serializedVersion: 2
      minMaxState: 0
      scalar: 0
      minScalar: 0
      maxCurve:
        serializedVersion: 2
        m_Curve:
        - serializedVersion: 3
          time: 0
          value: 0
          inSlope: 0
          outSlope: 0
          tangentMode: 0
          weightedMode: 0
          inWeight: 0.33333334
          outWeight: 0.33333334
        - serializedVersion: 3
          time: 1
          value: 0
          inSlope: 0
          outSlope: 0
          tangentMode: 0
          weightedMode: 0
          inWeight: 0.33333334
          outWeight: 0.33333334
        m_PreInfinity: 2
        m_PostInfinity: 2
        m_RotationOrder: 4
      minCurve:
        serializedVersion: 2
        m_Curve:
        - serializedVersion: 3
          time: 0
          value: 0
          inSlope: 0
          outSlope: 0
          tangentMode: 0
          weightedMode: 0
          inWeight: 0.33333334
          outWeight: 0.33333334
        - serializedVersion: 3
          time: 1
          value: 0
          inSlope: 0
          outSlope: 0
          tangentMode: 0
          weightedMode: 0
          inWeight: 0.33333334
          outWeight: 0.33333334
        m_PreInfinity: 2
        m_PostInfinity: 2
        m_RotationOrder: 4
    vectorLabel0_3: W
    mode1: 0
    vectorComponentCount1: 4
    color1:
      serializedVersion: 2
      minMaxState: 0
      minColor: {r: 1, g: 1, b: 1, a: 1}
      maxColor: {r: 1, g: 1, b: 1, a: 1}
      maxGradient:
        serializedVersion: 2
        key0: {r: 1, g: 1, b: 1, a: 1}
        key1: {r: 1, g: 1, b: 1, a: 1}
        key2: {r: 0, g: 0, b: 0, a: 0}
        key3: {r: 0, g: 0, b: 0, a: 0}
        key4: {r: 0, g: 0, b: 0, a: 0}
        key5: {r: 0, g: 0, b: 0, a: 0}
        key6: {r: 0, g: 0, b: 0, a: 0}
        key7: {r: 0, g: 0, b: 0, a: 0}
        ctime0: 0
        ctime1: 65535
        ctime2: 0
        ctime3: 0
        ctime4: 0
        ctime5: 0
        ctime6: 0
        ctime7: 0
        atime0: 0
        atime1: 65535
        atime2: 0
        atime3: 0
        atime4: 0
        atime5: 0
        atime6: 0
        atime7: 0
        m_Mode: 0
        m_ColorSpace: -1
        m_NumColorKeys: 2
        m_NumAlphaKeys: 2
      minGradient:
        serializedVersion: 2
        key0: {r: 1, g: 1, b: 1, a: 1}
        key1: {r: 1, g: 1, b: 1, a: 1}
        key2: {r: 0, g: 0, b: 0, a: 0}
        key3: {r: 0, g: 0, b: 0, a: 0}
        key4: {r: 0, g: 0, b: 0, a: 0}
        key5: {r: 0, g: 0, b: 0, a: 0}
        key6: {r: 0, g: 0, b: 0, a: 0}
        key7: {r: 0, g: 0, b: 0, a: 0}
        ctime0: 0
        ctime1: 65535
        ctime2: 0
        ctime3: 0
        ctime4: 0
        ctime5: 0
        ctime6: 0
        ctime7: 0
        atime0: 0
        atime1: 65535
        atime2: 0
        atime3: 0
        atime4: 0
        atime5: 0
        atime6: 0
        atime7: 0
        m_Mode: 0
        m_ColorSpace: -1
        m_NumColorKeys: 2
        m_NumAlphaKeys: 2
    colorLabel1: Color
    vector1_0:
      serializedVersion: 2
      minMaxState: 0
      scalar: 0
      minScalar: 0
      maxCurve:
        serializedVersion: 2
        m_Curve:
        - serializedVersion: 3
          time: 0
          value: 0
          inSlope: 0
          outSlope: 0
          tangentMode: 0
          weightedMode: 0
          inWeight: 0.33333334
          outWeight: 0.33333334
        - serializedVersion: 3
          time: 1
          value: 0
          inSlope: 0
          outSlope: 0
          tangentMode: 0
          weightedMode: 0
          inWeight: 0.33333334
          outWeight: 0.33333334
        m_PreInfinity: 2
        m_PostInfinity: 2
        m_RotationOrder: 4
      minCurve:
        serializedVersion: 2
        m_Curve:
        - serializedVersion: 3
          time: 0
          value: 0
          inSlope: 0
          outSlope: 0
          tangentMode: 0
          weightedMode: 0
          inWeight: 0.33333334
          outWeight: 0.33333334
        - serializedVersion: 3
          time: 1
          value: 0
          inSlope: 0
          outSlope: 0
          tangentMode: 0
          weightedMode: 0
          inWeight: 0.33333334
          outWeight: 0.33333334
        m_PreInfinity: 2
        m_PostInfinity: 2
        m_RotationOrder: 4
    vectorLabel1_0: X
    vector1_1:
      serializedVersion: 2
      minMaxState: 0
      scalar: 0
      minScalar: 0
      maxCurve:
        serializedVersion: 2
        m_Curve:
        - serializedVersion: 3
          time: 0
          value: 0
          inSlope: 0
          outSlope: 0
          tangentMode: 0
          weightedMode: 0
          inWeight: 0.33333334
          outWeight: 0.33333334
        - serializedVersion: 3
          time: 1
          value: 0
          inSlope: 0
          outSlope: 0
          tangentMode: 0
          weightedMode: 0
          inWeight: 0.33333334
          outWeight: 0.33333334
        m_PreInfinity: 2
        m_PostInfinity: 2
        m_RotationOrder: 4
      minCurve:
        serializedVersion: 2
        m_Curve:
        - serializedVersion: 3
          time: 0
          value: 0
          inSlope: 0
          outSlope: 0
          tangentMode: 0
          weightedMode: 0
          inWeight: 0.33333334
          outWeight: 0.33333334
        - serializedVersion: 3
          time: 1
          value: 0
          inSlope: 0
          outSlope: 0
          tangentMode: 0
          weightedMode: 0
          inWeight: 0.33333334
          outWeight: 0.33333334
        m_PreInfinity: 2
        m_PostInfinity: 2
        m_RotationOrder: 4
    vectorLabel1_1: Y
    vector1_2:
      serializedVersion: 2
      minMaxState: 0
      scalar: 0
      minScalar: 0
      maxCurve:
        serializedVersion: 2
        m_Curve:
        - serializedVersion: 3
          time: 0
          value: 0
          inSlope: 0
          outSlope: 0
          tangentMode: 0
          weightedMode: 0
          inWeight: 0.33333334
          outWeight: 0.33333334
        - serializedVersion: 3
          time: 1
          value: 0
          inSlope: 0
          outSlope: 0
          tangentMode: 0
          weightedMode: 0
          inWeight: 0.33333334
          outWeight: 0.33333334
        m_PreInfinity: 2
        m_PostInfinity: 2
        m_RotationOrder: 4
      minCurve:
        serializedVersion: 2
        m_Curve:
        - serializedVersion: 3
          time: 0
          value: 0
          inSlope: 0
          outSlope: 0
          tangentMode: 0
          weightedMode: 0
          inWeight: 0.33333334
          outWeight: 0.33333334
        - serializedVersion: 3
          time: 1
          value: 0
          inSlope: 0
          outSlope: 0
          tangentMode: 0
          weightedMode: 0
          inWeight: 0.33333334
          outWeight: 0.33333334
        m_PreInfinity: 2
        m_PostInfinity: 2
        m_RotationOrder: 4
    vectorLabel1_2: Z
    vector1_3:
      serializedVersion: 2
      minMaxState: 0
      scalar: 0
      minScalar: 0
      maxCurve:
        serializedVersion: 2
        m_Curve:
        - serializedVersion: 3
          time: 0
          value: 0
          inSlope: 0
          outSlope: 0
          tangentMode: 0
          weightedMode: 0
          inWeight: 0.33333334
          outWeight: 0.33333334
        - serializedVersion: 3
          time: 1
          value: 0
          inSlope: 0
          outSlope: 0
          tangentMode: 0
          weightedMode: 0
          inWeight: 0.33333334
          outWeight: 0.33333334
        m_PreInfinity: 2
        m_PostInfinity: 2
        m_RotationOrder: 4
      minCurve:
        serializedVersion: 2
        m_Curve:
        - serializedVersion: 3
          time: 0
          value: 0
          inSlope: 0
          outSlope: 0
          tangentMode: 0
          weightedMode: 0
          inWeight: 0.33333334
          outWeight: 0.33333334
        - serializedVersion: 3
          time: 1
          value: 0
          inSlope: 0
          outSlope: 0
          tangentMode: 0
          weightedMode: 0
          inWeight: 0.33333334
          outWeight: 0.33333334
        m_PreInfinity: 2
        m_PostInfinity: 2
        m_RotationOrder: 4
    vectorLabel1_3: W
--- !u!199 &3731478108443997660
ParticleSystemRenderer:
  serializedVersion: 6
  m_ObjectHideFlags: 0
  m_CorrespondingSourceObject: {fileID: 0}
  m_PrefabInstance: {fileID: 0}
  m_PrefabAsset: {fileID: 0}
  m_GameObject: {fileID: 8662618936209884402}
  m_Enabled: 1
  m_CastShadows: 0
  m_ReceiveShadows: 0
  m_DynamicOccludee: 1
  m_StaticShadowCaster: 0
  m_MotionVectors: 1
  m_LightProbeUsage: 0
  m_ReflectionProbeUsage: 0
  m_RayTracingMode: 0
  m_RayTraceProcedural: 0
  m_RayTracingAccelStructBuildFlagsOverride: 0
  m_RayTracingAccelStructBuildFlags: 1
  m_RenderingLayerMask: 1
  m_RendererPriority: 0
  m_Materials:
  - {fileID: 2100000, guid: d9c2d1bd1f9484a03b95267fab89ed86, type: 2}
  m_StaticBatchInfo:
    firstSubMesh: 0
    subMeshCount: 0
  m_StaticBatchRoot: {fileID: 0}
  m_ProbeAnchor: {fileID: 0}
  m_LightProbeVolumeOverride: {fileID: 0}
  m_ScaleInLightmap: 1
  m_ReceiveGI: 1
  m_PreserveUVs: 0
  m_IgnoreNormalsForChartDetection: 0
  m_ImportantGI: 0
  m_StitchLightmapSeams: 1
  m_SelectedEditorRenderState: 3
  m_MinimumChartSize: 4
  m_AutoUVMaxDistance: 0.5
  m_AutoUVMaxAngle: 89
  m_LightmapParameters: {fileID: 0}
  m_SortingLayerID: 0
  m_SortingLayer: 0
  m_SortingOrder: 0
  m_RenderMode: 0
  m_MeshDistribution: 0
  m_SortMode: 0
  m_MinParticleSize: 0
  m_MaxParticleSize: 0.5
  m_CameraVelocityScale: 0
  m_VelocityScale: 0
  m_LengthScale: 2
  m_SortingFudge: 0
  m_NormalDirection: 1
  m_ShadowBias: 0
  m_RenderAlignment: 0
  m_Pivot: {x: 0, y: 0, z: 0}
  m_Flip: {x: 0, y: 0, z: 0}
  m_EnableGPUInstancing: 1
  m_ApplyActiveColorSpace: 1
  m_AllowRoll: 1
  m_FreeformStretching: 0
  m_RotateWithStretchDirection: 1
  m_UseCustomVertexStreams: 0
  m_VertexStreams: 00010304
  m_UseCustomTrailVertexStreams: 0
  m_TrailVertexStreams: 00010304
  m_Mesh: {fileID: 0}
  m_Mesh1: {fileID: 0}
  m_Mesh2: {fileID: 0}
  m_Mesh3: {fileID: 0}
  m_MeshWeighting: 1
  m_MeshWeighting1: 1
  m_MeshWeighting2: 1
  m_MeshWeighting3: 1
  m_MaskInteraction: 0
--- !u!1 &8677322686442212171
GameObject:
  m_ObjectHideFlags: 0
  m_CorrespondingSourceObject: {fileID: 0}
  m_PrefabInstance: {fileID: 0}
  m_PrefabAsset: {fileID: 0}
  serializedVersion: 6
  m_Component:
  - component: {fileID: 3680250513742380668}
  - component: {fileID: 8375583594058303736}
  - component: {fileID: 746195911668218323}
  m_Layer: 7
  m_Name: middle
  m_TagString: Untagged
  m_Icon: {fileID: 0}
  m_NavMeshLayer: 0
  m_StaticEditorFlags: 0
  m_IsActive: 1
--- !u!4 &3680250513742380668
Transform:
  m_ObjectHideFlags: 0
  m_CorrespondingSourceObject: {fileID: 0}
  m_PrefabInstance: {fileID: 0}
  m_PrefabAsset: {fileID: 0}
  m_GameObject: {fileID: 8677322686442212171}
  serializedVersion: 2
  m_LocalRotation: {x: -0, y: -0, z: -0, w: 1}
  m_LocalPosition: {x: 0, y: 1.070876, z: 0}
  m_LocalScale: {x: 1.45, y: 1.45, z: 1.2999998}
  m_ConstrainProportionsScale: 0
  m_Children: []
  m_Father: {fileID: 5818452018471848881}
  m_LocalEulerAnglesHint: {x: -90, y: 0, z: 0}
--- !u!198 &8375583594058303736
ParticleSystem:
  m_ObjectHideFlags: 0
  m_CorrespondingSourceObject: {fileID: 0}
  m_PrefabInstance: {fileID: 0}
  m_PrefabAsset: {fileID: 0}
  m_GameObject: {fileID: 8677322686442212171}
  serializedVersion: 8
  lengthInSec: 5
  simulationSpeed: 0.5
  stopAction: 0
  cullingMode: 0
  ringBufferMode: 0
  ringBufferLoopRange: {x: 0, y: 1}
  emitterVelocityMode: 1
  looping: 1
  prewarm: 0
  playOnAwake: 1
  useUnscaledTime: 0
  autoRandomSeed: 1
  startDelay:
    serializedVersion: 2
    minMaxState: 0
    scalar: 0
    minScalar: 0
    maxCurve:
      serializedVersion: 2
      m_Curve:
      - serializedVersion: 3
        time: 0
        value: 0
        inSlope: 0
        outSlope: 0
        tangentMode: 0
        weightedMode: 0
        inWeight: 0.33333334
        outWeight: 0.33333334
      - serializedVersion: 3
        time: 1
        value: 0
        inSlope: 0
        outSlope: 0
        tangentMode: 0
        weightedMode: 0
        inWeight: 0.33333334
        outWeight: 0.33333334
      m_PreInfinity: 2
      m_PostInfinity: 2
      m_RotationOrder: 4
    minCurve:
      serializedVersion: 2
      m_Curve:
      - serializedVersion: 3
        time: 0
        value: 0
        inSlope: 0
        outSlope: 0
        tangentMode: 0
        weightedMode: 0
        inWeight: 0.33333334
        outWeight: 0.33333334
      - serializedVersion: 3
        time: 1
        value: 0
        inSlope: 0
        outSlope: 0
        tangentMode: 0
        weightedMode: 0
        inWeight: 0.33333334
        outWeight: 0.33333334
      m_PreInfinity: 2
      m_PostInfinity: 2
      m_RotationOrder: 4
  moveWithTransform: 0
  moveWithCustomTransform: {fileID: 0}
  scalingMode: 0
  randomSeed: 0
  InitialModule:
    serializedVersion: 3
    enabled: 1
    startLifetime:
      serializedVersion: 2
      minMaxState: 0
      scalar: 1
      minScalar: 5
      maxCurve:
        serializedVersion: 2
        m_Curve:
        - serializedVersion: 3
          time: 0
          value: 1
          inSlope: 0
          outSlope: 0
          tangentMode: 0
          weightedMode: 0
          inWeight: 0.33333334
          outWeight: 0.33333334
        - serializedVersion: 3
          time: 1
          value: 1
          inSlope: 0
          outSlope: 0
          tangentMode: 0
          weightedMode: 0
          inWeight: 0.33333334
          outWeight: 0.33333334
        m_PreInfinity: 2
        m_PostInfinity: 2
        m_RotationOrder: 4
      minCurve:
        serializedVersion: 2
        m_Curve:
        - serializedVersion: 3
          time: 0
          value: 1
          inSlope: 0
          outSlope: 0
          tangentMode: 0
          weightedMode: 0
          inWeight: 0.33333334
          outWeight: 0.33333334
        - serializedVersion: 3
          time: 1
          value: 1
          inSlope: 0
          outSlope: 0
          tangentMode: 0
          weightedMode: 0
          inWeight: 0.33333334
          outWeight: 0.33333334
        m_PreInfinity: 2
        m_PostInfinity: 2
        m_RotationOrder: 4
    startSpeed:
      serializedVersion: 2
      minMaxState: 0
      scalar: 0
      minScalar: 5
      maxCurve:
        serializedVersion: 2
        m_Curve:
        - serializedVersion: 3
          time: 0
          value: 1
          inSlope: 0
          outSlope: 0
          tangentMode: 0
          weightedMode: 0
          inWeight: 0.33333334
          outWeight: 0.33333334
        - serializedVersion: 3
          time: 1
          value: 1
          inSlope: 0
          outSlope: 0
          tangentMode: 0
          weightedMode: 0
          inWeight: 0.33333334
          outWeight: 0.33333334
        m_PreInfinity: 2
        m_PostInfinity: 2
        m_RotationOrder: 4
      minCurve:
        serializedVersion: 2
        m_Curve:
        - serializedVersion: 3
          time: 0
          value: 1
          inSlope: 0
          outSlope: 0
          tangentMode: 0
          weightedMode: 0
          inWeight: 0.33333334
          outWeight: 0.33333334
        - serializedVersion: 3
          time: 1
          value: 1
          inSlope: 0
          outSlope: 0
          tangentMode: 0
          weightedMode: 0
          inWeight: 0.33333334
          outWeight: 0.33333334
        m_PreInfinity: 2
        m_PostInfinity: 2
        m_RotationOrder: 4
    startColor:
      serializedVersion: 2
      minMaxState: 0
      minColor: {r: 0.7122642, g: 1, b: 0.7303182, a: 0.39607844}
<<<<<<< HEAD
      maxColor: {r: 1, g: 0.3019608, b: 0, a: 1}
=======
      maxColor: {r: 0, g: 0.33333334, b: 1, a: 1}
>>>>>>> c66794a5
      maxGradient:
        serializedVersion: 2
        key0: {r: 1, g: 1, b: 1, a: 1}
        key1: {r: 1, g: 1, b: 1, a: 1}
        key2: {r: 0, g: 0, b: 0, a: 0}
        key3: {r: 0, g: 0, b: 0, a: 0}
        key4: {r: 0, g: 0, b: 0, a: 0}
        key5: {r: 0, g: 0, b: 0, a: 0}
        key6: {r: 0, g: 0, b: 0, a: 0}
        key7: {r: 0, g: 0, b: 0, a: 0}
        ctime0: 0
        ctime1: 65535
        ctime2: 0
        ctime3: 0
        ctime4: 0
        ctime5: 0
        ctime6: 0
        ctime7: 0
        atime0: 0
        atime1: 65535
        atime2: 0
        atime3: 0
        atime4: 0
        atime5: 0
        atime6: 0
        atime7: 0
        m_Mode: 0
        m_ColorSpace: -1
        m_NumColorKeys: 2
        m_NumAlphaKeys: 2
      minGradient:
        serializedVersion: 2
        key0: {r: 1, g: 1, b: 1, a: 1}
        key1: {r: 1, g: 1, b: 1, a: 1}
        key2: {r: 0, g: 0, b: 0, a: 0}
        key3: {r: 0, g: 0, b: 0, a: 0}
        key4: {r: 0, g: 0, b: 0, a: 0}
        key5: {r: 0, g: 0, b: 0, a: 0}
        key6: {r: 0, g: 0, b: 0, a: 0}
        key7: {r: 0, g: 0, b: 0, a: 0}
        ctime0: 0
        ctime1: 65535
        ctime2: 0
        ctime3: 0
        ctime4: 0
        ctime5: 0
        ctime6: 0
        ctime7: 0
        atime0: 0
        atime1: 65535
        atime2: 0
        atime3: 0
        atime4: 0
        atime5: 0
        atime6: 0
        atime7: 0
        m_Mode: 0
        m_ColorSpace: -1
        m_NumColorKeys: 2
        m_NumAlphaKeys: 2
    startSize:
      serializedVersion: 2
      minMaxState: 0
      scalar: 0.2
      minScalar: 1
      maxCurve:
        serializedVersion: 2
        m_Curve:
        - serializedVersion: 3
          time: 0
          value: 1
          inSlope: 0
          outSlope: 0
          tangentMode: 0
          weightedMode: 0
          inWeight: 0.33333334
          outWeight: 0.33333334
        - serializedVersion: 3
          time: 1
          value: 1
          inSlope: 0
          outSlope: 0
          tangentMode: 0
          weightedMode: 0
          inWeight: 0.33333334
          outWeight: 0.33333334
        m_PreInfinity: 2
        m_PostInfinity: 2
        m_RotationOrder: 4
      minCurve:
        serializedVersion: 2
        m_Curve:
        - serializedVersion: 3
          time: 0
          value: 1
          inSlope: 0
          outSlope: 0
          tangentMode: 0
          weightedMode: 0
          inWeight: 0.33333334
          outWeight: 0.33333334
        - serializedVersion: 3
          time: 1
          value: 1
          inSlope: 0
          outSlope: 0
          tangentMode: 0
          weightedMode: 0
          inWeight: 0.33333334
          outWeight: 0.33333334
        m_PreInfinity: 2
        m_PostInfinity: 2
        m_RotationOrder: 4
    startSizeY:
      serializedVersion: 2
      minMaxState: 0
      scalar: 1
      minScalar: 1
      maxCurve:
        serializedVersion: 2
        m_Curve:
        - serializedVersion: 3
          time: 0
          value: 1
          inSlope: 0
          outSlope: 0
          tangentMode: 0
          weightedMode: 0
          inWeight: 0.33333334
          outWeight: 0.33333334
        - serializedVersion: 3
          time: 1
          value: 1
          inSlope: 0
          outSlope: 0
          tangentMode: 0
          weightedMode: 0
          inWeight: 0.33333334
          outWeight: 0.33333334
        m_PreInfinity: 2
        m_PostInfinity: 2
        m_RotationOrder: 4
      minCurve:
        serializedVersion: 2
        m_Curve:
        - serializedVersion: 3
          time: 0
          value: 1
          inSlope: 0
          outSlope: 0
          tangentMode: 0
          weightedMode: 0
          inWeight: 0.33333334
          outWeight: 0.33333334
        - serializedVersion: 3
          time: 1
          value: 1
          inSlope: 0
          outSlope: 0
          tangentMode: 0
          weightedMode: 0
          inWeight: 0.33333334
          outWeight: 0.33333334
        m_PreInfinity: 2
        m_PostInfinity: 2
        m_RotationOrder: 4
    startSizeZ:
      serializedVersion: 2
      minMaxState: 0
      scalar: 1
      minScalar: 1
      maxCurve:
        serializedVersion: 2
        m_Curve:
        - serializedVersion: 3
          time: 0
          value: 1
          inSlope: 0
          outSlope: 0
          tangentMode: 0
          weightedMode: 0
          inWeight: 0.33333334
          outWeight: 0.33333334
        - serializedVersion: 3
          time: 1
          value: 1
          inSlope: 0
          outSlope: 0
          tangentMode: 0
          weightedMode: 0
          inWeight: 0.33333334
          outWeight: 0.33333334
        m_PreInfinity: 2
        m_PostInfinity: 2
        m_RotationOrder: 4
      minCurve:
        serializedVersion: 2
        m_Curve:
        - serializedVersion: 3
          time: 0
          value: 1
          inSlope: 0
          outSlope: 0
          tangentMode: 0
          weightedMode: 0
          inWeight: 0.33333334
          outWeight: 0.33333334
        - serializedVersion: 3
          time: 1
          value: 1
          inSlope: 0
          outSlope: 0
          tangentMode: 0
          weightedMode: 0
          inWeight: 0.33333334
          outWeight: 0.33333334
        m_PreInfinity: 2
        m_PostInfinity: 2
        m_RotationOrder: 4
    startRotationX:
      serializedVersion: 2
      minMaxState: 0
      scalar: 0
      minScalar: 0
      maxCurve:
        serializedVersion: 2
        m_Curve:
        - serializedVersion: 3
          time: 0
          value: 0
          inSlope: 0
          outSlope: 0
          tangentMode: 0
          weightedMode: 0
          inWeight: 0.33333334
          outWeight: 0.33333334
        - serializedVersion: 3
          time: 1
          value: 0
          inSlope: 0
          outSlope: 0
          tangentMode: 0
          weightedMode: 0
          inWeight: 0.33333334
          outWeight: 0.33333334
        m_PreInfinity: 2
        m_PostInfinity: 2
        m_RotationOrder: 4
      minCurve:
        serializedVersion: 2
        m_Curve:
        - serializedVersion: 3
          time: 0
          value: 0
          inSlope: 0
          outSlope: 0
          tangentMode: 0
          weightedMode: 0
          inWeight: 0.33333334
          outWeight: 0.33333334
        - serializedVersion: 3
          time: 1
          value: 0
          inSlope: 0
          outSlope: 0
          tangentMode: 0
          weightedMode: 0
          inWeight: 0.33333334
          outWeight: 0.33333334
        m_PreInfinity: 2
        m_PostInfinity: 2
        m_RotationOrder: 4
    startRotationY:
      serializedVersion: 2
      minMaxState: 0
      scalar: 0
      minScalar: 0
      maxCurve:
        serializedVersion: 2
        m_Curve:
        - serializedVersion: 3
          time: 0
          value: 0
          inSlope: 0
          outSlope: 0
          tangentMode: 0
          weightedMode: 0
          inWeight: 0.33333334
          outWeight: 0.33333334
        - serializedVersion: 3
          time: 1
          value: 0
          inSlope: 0
          outSlope: 0
          tangentMode: 0
          weightedMode: 0
          inWeight: 0.33333334
          outWeight: 0.33333334
        m_PreInfinity: 2
        m_PostInfinity: 2
        m_RotationOrder: 4
      minCurve:
        serializedVersion: 2
        m_Curve:
        - serializedVersion: 3
          time: 0
          value: 0
          inSlope: 0
          outSlope: 0
          tangentMode: 0
          weightedMode: 0
          inWeight: 0.33333334
          outWeight: 0.33333334
        - serializedVersion: 3
          time: 1
          value: 0
          inSlope: 0
          outSlope: 0
          tangentMode: 0
          weightedMode: 0
          inWeight: 0.33333334
          outWeight: 0.33333334
        m_PreInfinity: 2
        m_PostInfinity: 2
        m_RotationOrder: 4
    startRotation:
      serializedVersion: 2
      minMaxState: 0
      scalar: 0
      minScalar: 0
      maxCurve:
        serializedVersion: 2
        m_Curve:
        - serializedVersion: 3
          time: 0
          value: 0
          inSlope: 0
          outSlope: 0
          tangentMode: 0
          weightedMode: 0
          inWeight: 0.33333334
          outWeight: 0.33333334
        - serializedVersion: 3
          time: 1
          value: 0
          inSlope: 0
          outSlope: 0
          tangentMode: 0
          weightedMode: 0
          inWeight: 0.33333334
          outWeight: 0.33333334
        m_PreInfinity: 2
        m_PostInfinity: 2
        m_RotationOrder: 4
      minCurve:
        serializedVersion: 2
        m_Curve:
        - serializedVersion: 3
          time: 0
          value: 0
          inSlope: 0
          outSlope: 0
          tangentMode: 0
          weightedMode: 0
          inWeight: 0.33333334
          outWeight: 0.33333334
        - serializedVersion: 3
          time: 1
          value: 0
          inSlope: 0
          outSlope: 0
          tangentMode: 0
          weightedMode: 0
          inWeight: 0.33333334
          outWeight: 0.33333334
        m_PreInfinity: 2
        m_PostInfinity: 2
        m_RotationOrder: 4
    randomizeRotationDirection: 0
    gravitySource: 0
    maxNumParticles: 1000
    customEmitterVelocity: {x: 0, y: 0, z: 0}
    size3D: 0
    rotation3D: 0
    gravityModifier:
      serializedVersion: 2
      minMaxState: 0
      scalar: 0
      minScalar: 0
      maxCurve:
        serializedVersion: 2
        m_Curve:
        - serializedVersion: 3
          time: 0
          value: 0
          inSlope: 0
          outSlope: 0
          tangentMode: 0
          weightedMode: 0
          inWeight: 0.33333334
          outWeight: 0.33333334
        - serializedVersion: 3
          time: 1
          value: 0
          inSlope: 0
          outSlope: 0
          tangentMode: 0
          weightedMode: 0
          inWeight: 0.33333334
          outWeight: 0.33333334
        m_PreInfinity: 2
        m_PostInfinity: 2
        m_RotationOrder: 4
      minCurve:
        serializedVersion: 2
        m_Curve:
        - serializedVersion: 3
          time: 0
          value: 0
          inSlope: 0
          outSlope: 0
          tangentMode: 0
          weightedMode: 0
          inWeight: 0.33333334
          outWeight: 0.33333334
        - serializedVersion: 3
          time: 1
          value: 0
          inSlope: 0
          outSlope: 0
          tangentMode: 0
          weightedMode: 0
          inWeight: 0.33333334
          outWeight: 0.33333334
        m_PreInfinity: 2
        m_PostInfinity: 2
        m_RotationOrder: 4
  ShapeModule:
    serializedVersion: 6
    enabled: 1
    type: 17
    angle: 25
    length: 5
    boxThickness: {x: 0, y: 0, z: 0}
    radiusThickness: 0
    donutRadius: 0.0001
    m_Position: {x: 0, y: 0, z: 0}
    m_Rotation: {x: 0, y: 0, z: 0}
    m_Scale: {x: 1, y: 1, z: 1}
    placementMode: 0
    m_MeshMaterialIndex: 0
    m_MeshNormalOffset: 0
    m_MeshSpawn:
      mode: 0
      spread: 0
      speed:
        serializedVersion: 2
        minMaxState: 0
        scalar: 1
        minScalar: 1
        maxCurve:
          serializedVersion: 2
          m_Curve:
          - serializedVersion: 3
            time: 0
            value: 1
            inSlope: 0
            outSlope: 0
            tangentMode: 0
            weightedMode: 0
            inWeight: 0.33333334
            outWeight: 0.33333334
          - serializedVersion: 3
            time: 1
            value: 1
            inSlope: 0
            outSlope: 0
            tangentMode: 0
            weightedMode: 0
            inWeight: 0.33333334
            outWeight: 0.33333334
          m_PreInfinity: 2
          m_PostInfinity: 2
          m_RotationOrder: 4
        minCurve:
          serializedVersion: 2
          m_Curve:
          - serializedVersion: 3
            time: 0
            value: 1
            inSlope: 0
            outSlope: 0
            tangentMode: 0
            weightedMode: 0
            inWeight: 0.33333334
            outWeight: 0.33333334
          - serializedVersion: 3
            time: 1
            value: 1
            inSlope: 0
            outSlope: 0
            tangentMode: 0
            weightedMode: 0
            inWeight: 0.33333334
            outWeight: 0.33333334
          m_PreInfinity: 2
          m_PostInfinity: 2
          m_RotationOrder: 4
    m_Mesh: {fileID: 0}
    m_MeshRenderer: {fileID: 0}
    m_SkinnedMeshRenderer: {fileID: 0}
    m_Sprite: {fileID: 0}
    m_SpriteRenderer: {fileID: 0}
    m_UseMeshMaterialIndex: 0
    m_UseMeshColors: 1
    alignToDirection: 0
    m_Texture: {fileID: 0}
    m_TextureClipChannel: 3
    m_TextureClipThreshold: 0
    m_TextureUVChannel: 0
    m_TextureColorAffectsParticles: 1
    m_TextureAlphaAffectsParticles: 1
    m_TextureBilinearFiltering: 0
    randomDirectionAmount: 0
    sphericalDirectionAmount: 0
    randomPositionAmount: 0
    radius:
      value: 1
      mode: 0
      spread: 0
      speed:
        serializedVersion: 2
        minMaxState: 0
        scalar: 1
        minScalar: 1
        maxCurve:
          serializedVersion: 2
          m_Curve:
          - serializedVersion: 3
            time: 0
            value: 1
            inSlope: 0
            outSlope: 0
            tangentMode: 0
            weightedMode: 0
            inWeight: 0.33333334
            outWeight: 0.33333334
          - serializedVersion: 3
            time: 1
            value: 1
            inSlope: 0
            outSlope: 0
            tangentMode: 0
            weightedMode: 0
            inWeight: 0.33333334
            outWeight: 0.33333334
          m_PreInfinity: 2
          m_PostInfinity: 2
          m_RotationOrder: 4
        minCurve:
          serializedVersion: 2
          m_Curve:
          - serializedVersion: 3
            time: 0
            value: 1
            inSlope: 0
            outSlope: 0
            tangentMode: 0
            weightedMode: 0
            inWeight: 0.33333334
            outWeight: 0.33333334
          - serializedVersion: 3
            time: 1
            value: 1
            inSlope: 0
            outSlope: 0
            tangentMode: 0
            weightedMode: 0
            inWeight: 0.33333334
            outWeight: 0.33333334
          m_PreInfinity: 2
          m_PostInfinity: 2
          m_RotationOrder: 4
    arc:
      value: 360
      mode: 1
      spread: 0
      speed:
        serializedVersion: 2
        minMaxState: 0
        scalar: 1
        minScalar: 1
        maxCurve:
          serializedVersion: 2
          m_Curve:
          - serializedVersion: 3
            time: 0
            value: 1
            inSlope: 0
            outSlope: 0
            tangentMode: 0
            weightedMode: 0
            inWeight: 0.33333334
            outWeight: 0.33333334
          - serializedVersion: 3
            time: 1
            value: 1
            inSlope: 0
            outSlope: 0
            tangentMode: 0
            weightedMode: 0
            inWeight: 0.33333334
            outWeight: 0.33333334
          m_PreInfinity: 2
          m_PostInfinity: 2
          m_RotationOrder: 4
        minCurve:
          serializedVersion: 2
          m_Curve:
          - serializedVersion: 3
            time: 0
            value: 1
            inSlope: 0
            outSlope: 0
            tangentMode: 0
            weightedMode: 0
            inWeight: 0.33333334
            outWeight: 0.33333334
          - serializedVersion: 3
            time: 1
            value: 1
            inSlope: 0
            outSlope: 0
            tangentMode: 0
            weightedMode: 0
            inWeight: 0.33333334
            outWeight: 0.33333334
          m_PreInfinity: 2
          m_PostInfinity: 2
          m_RotationOrder: 4
  EmissionModule:
    enabled: 1
    serializedVersion: 4
    rateOverTime:
      serializedVersion: 2
      minMaxState: 0
      scalar: 200
      minScalar: 100
      maxCurve:
        serializedVersion: 2
        m_Curve:
        - serializedVersion: 3
          time: 0
          value: 1
          inSlope: 0
          outSlope: 0
          tangentMode: 0
          weightedMode: 0
          inWeight: 0.33333334
          outWeight: 0.33333334
        - serializedVersion: 3
          time: 1
          value: 1
          inSlope: 0
          outSlope: 0
          tangentMode: 0
          weightedMode: 0
          inWeight: 0.33333334
          outWeight: 0.33333334
        m_PreInfinity: 2
        m_PostInfinity: 2
        m_RotationOrder: 4
      minCurve:
        serializedVersion: 2
        m_Curve:
        - serializedVersion: 3
          time: 0
          value: 1
          inSlope: 0
          outSlope: 0
          tangentMode: 0
          weightedMode: 0
          inWeight: 0.33333334
          outWeight: 0.33333334
        - serializedVersion: 3
          time: 1
          value: 1
          inSlope: 0
          outSlope: 0
          tangentMode: 0
          weightedMode: 0
          inWeight: 0.33333334
          outWeight: 0.33333334
        m_PreInfinity: 2
        m_PostInfinity: 2
        m_RotationOrder: 4
    rateOverDistance:
      serializedVersion: 2
      minMaxState: 0
      scalar: 0
      minScalar: 0
      maxCurve:
        serializedVersion: 2
        m_Curve:
        - serializedVersion: 3
          time: 0
          value: 0
          inSlope: 0
          outSlope: 0
          tangentMode: 0
          weightedMode: 0
          inWeight: 0.33333334
          outWeight: 0.33333334
        - serializedVersion: 3
          time: 1
          value: 0
          inSlope: 0
          outSlope: 0
          tangentMode: 0
          weightedMode: 0
          inWeight: 0.33333334
          outWeight: 0.33333334
        m_PreInfinity: 2
        m_PostInfinity: 2
        m_RotationOrder: 4
      minCurve:
        serializedVersion: 2
        m_Curve:
        - serializedVersion: 3
          time: 0
          value: 0
          inSlope: 0
          outSlope: 0
          tangentMode: 0
          weightedMode: 0
          inWeight: 0.33333334
          outWeight: 0.33333334
        - serializedVersion: 3
          time: 1
          value: 0
          inSlope: 0
          outSlope: 0
          tangentMode: 0
          weightedMode: 0
          inWeight: 0.33333334
          outWeight: 0.33333334
        m_PreInfinity: 2
        m_PostInfinity: 2
        m_RotationOrder: 4
    m_BurstCount: 0
    m_Bursts: []
  SizeModule:
    enabled: 0
    curve:
      serializedVersion: 2
      minMaxState: 1
      scalar: 1
      minScalar: 1
      maxCurve:
        serializedVersion: 2
        m_Curve:
        - serializedVersion: 3
          time: 0
          value: 0
          inSlope: 0
          outSlope: 1
          tangentMode: 0
          weightedMode: 0
          inWeight: 0.33333334
          outWeight: 0.33333334
        - serializedVersion: 3
          time: 1
          value: 1
          inSlope: 1
          outSlope: 0
          tangentMode: 0
          weightedMode: 0
          inWeight: 0.33333334
          outWeight: 0.33333334
        m_PreInfinity: 2
        m_PostInfinity: 2
        m_RotationOrder: 4
      minCurve:
        serializedVersion: 2
        m_Curve:
        - serializedVersion: 3
          time: 0
          value: 1
          inSlope: 0
          outSlope: 0
          tangentMode: 0
          weightedMode: 0
          inWeight: 0.33333334
          outWeight: 0.33333334
        - serializedVersion: 3
          time: 1
          value: 1
          inSlope: 0
          outSlope: 0
          tangentMode: 0
          weightedMode: 0
          inWeight: 0.33333334
          outWeight: 0.33333334
        m_PreInfinity: 2
        m_PostInfinity: 2
        m_RotationOrder: 4
    y:
      serializedVersion: 2
      minMaxState: 1
      scalar: 1
      minScalar: 1
      maxCurve:
        serializedVersion: 2
        m_Curve:
        - serializedVersion: 3
          time: 0
          value: 0
          inSlope: 0
          outSlope: 1
          tangentMode: 0
          weightedMode: 0
          inWeight: 0.33333334
          outWeight: 0.33333334
        - serializedVersion: 3
          time: 1
          value: 1
          inSlope: 1
          outSlope: 0
          tangentMode: 0
          weightedMode: 0
          inWeight: 0.33333334
          outWeight: 0.33333334
        m_PreInfinity: 2
        m_PostInfinity: 2
        m_RotationOrder: 4
      minCurve:
        serializedVersion: 2
        m_Curve:
        - serializedVersion: 3
          time: 0
          value: 1
          inSlope: 0
          outSlope: 0
          tangentMode: 0
          weightedMode: 0
          inWeight: 0.33333334
          outWeight: 0.33333334
        - serializedVersion: 3
          time: 1
          value: 1
          inSlope: 0
          outSlope: 0
          tangentMode: 0
          weightedMode: 0
          inWeight: 0.33333334
          outWeight: 0.33333334
        m_PreInfinity: 2
        m_PostInfinity: 2
        m_RotationOrder: 4
    z:
      serializedVersion: 2
      minMaxState: 1
      scalar: 1
      minScalar: 1
      maxCurve:
        serializedVersion: 2
        m_Curve:
        - serializedVersion: 3
          time: 0
          value: 0
          inSlope: 0
          outSlope: 1
          tangentMode: 0
          weightedMode: 0
          inWeight: 0.33333334
          outWeight: 0.33333334
        - serializedVersion: 3
          time: 1
          value: 1
          inSlope: 1
          outSlope: 0
          tangentMode: 0
          weightedMode: 0
          inWeight: 0.33333334
          outWeight: 0.33333334
        m_PreInfinity: 2
        m_PostInfinity: 2
        m_RotationOrder: 4
      minCurve:
        serializedVersion: 2
        m_Curve:
        - serializedVersion: 3
          time: 0
          value: 1
          inSlope: 0
          outSlope: 0
          tangentMode: 0
          weightedMode: 0
          inWeight: 0.33333334
          outWeight: 0.33333334
        - serializedVersion: 3
          time: 1
          value: 1
          inSlope: 0
          outSlope: 0
          tangentMode: 0
          weightedMode: 0
          inWeight: 0.33333334
          outWeight: 0.33333334
        m_PreInfinity: 2
        m_PostInfinity: 2
        m_RotationOrder: 4
    separateAxes: 0
  RotationModule:
    enabled: 0
    x:
      serializedVersion: 2
      minMaxState: 0
      scalar: 0
      minScalar: 0
      maxCurve:
        serializedVersion: 2
        m_Curve:
        - serializedVersion: 3
          time: 0
          value: 0
          inSlope: 0
          outSlope: 0
          tangentMode: 0
          weightedMode: 0
          inWeight: 0.33333334
          outWeight: 0.33333334
        - serializedVersion: 3
          time: 1
          value: 0
          inSlope: 0
          outSlope: 0
          tangentMode: 0
          weightedMode: 0
          inWeight: 0.33333334
          outWeight: 0.33333334
        m_PreInfinity: 2
        m_PostInfinity: 2
        m_RotationOrder: 4
      minCurve:
        serializedVersion: 2
        m_Curve:
        - serializedVersion: 3
          time: 0
          value: 0
          inSlope: 0
          outSlope: 0
          tangentMode: 0
          weightedMode: 0
          inWeight: 0.33333334
          outWeight: 0.33333334
        - serializedVersion: 3
          time: 1
          value: 0
          inSlope: 0
          outSlope: 0
          tangentMode: 0
          weightedMode: 0
          inWeight: 0.33333334
          outWeight: 0.33333334
        m_PreInfinity: 2
        m_PostInfinity: 2
        m_RotationOrder: 4
    y:
      serializedVersion: 2
      minMaxState: 0
      scalar: 0
      minScalar: 0
      maxCurve:
        serializedVersion: 2
        m_Curve:
        - serializedVersion: 3
          time: 0
          value: 0
          inSlope: 0
          outSlope: 0
          tangentMode: 0
          weightedMode: 0
          inWeight: 0.33333334
          outWeight: 0.33333334
        - serializedVersion: 3
          time: 1
          value: 0
          inSlope: 0
          outSlope: 0
          tangentMode: 0
          weightedMode: 0
          inWeight: 0.33333334
          outWeight: 0.33333334
        m_PreInfinity: 2
        m_PostInfinity: 2
        m_RotationOrder: 4
      minCurve:
        serializedVersion: 2
        m_Curve:
        - serializedVersion: 3
          time: 0
          value: 0
          inSlope: 0
          outSlope: 0
          tangentMode: 0
          weightedMode: 0
          inWeight: 0.33333334
          outWeight: 0.33333334
        - serializedVersion: 3
          time: 1
          value: 0
          inSlope: 0
          outSlope: 0
          tangentMode: 0
          weightedMode: 0
          inWeight: 0.33333334
          outWeight: 0.33333334
        m_PreInfinity: 2
        m_PostInfinity: 2
        m_RotationOrder: 4
    curve:
      serializedVersion: 2
      minMaxState: 0
      scalar: 0.7853982
      minScalar: 0.7853982
      maxCurve:
        serializedVersion: 2
        m_Curve:
        - serializedVersion: 3
          time: 0
          value: 1
          inSlope: 0
          outSlope: 0
          tangentMode: 0
          weightedMode: 0
          inWeight: 0.33333334
          outWeight: 0.33333334
        - serializedVersion: 3
          time: 1
          value: 1
          inSlope: 0
          outSlope: 0
          tangentMode: 0
          weightedMode: 0
          inWeight: 0.33333334
          outWeight: 0.33333334
        m_PreInfinity: 2
        m_PostInfinity: 2
        m_RotationOrder: 4
      minCurve:
        serializedVersion: 2
        m_Curve:
        - serializedVersion: 3
          time: 0
          value: 1
          inSlope: 0
          outSlope: 0
          tangentMode: 0
          weightedMode: 0
          inWeight: 0.33333334
          outWeight: 0.33333334
        - serializedVersion: 3
          time: 1
          value: 1
          inSlope: 0
          outSlope: 0
          tangentMode: 0
          weightedMode: 0
          inWeight: 0.33333334
          outWeight: 0.33333334
        m_PreInfinity: 2
        m_PostInfinity: 2
        m_RotationOrder: 4
    separateAxes: 0
  ColorModule:
    enabled: 1
    gradient:
      serializedVersion: 2
      minMaxState: 1
      minColor: {r: 1, g: 1, b: 1, a: 1}
      maxColor: {r: 1, g: 1, b: 1, a: 1}
      maxGradient:
        serializedVersion: 2
        key0: {r: 1, g: 1, b: 1, a: 0}
        key1: {r: 1, g: 1, b: 1, a: 1}
        key2: {r: 1, g: 1, b: 1, a: 0}
        key3: {r: 1, g: 1, b: 1, a: 1}
        key4: {r: 0, g: 0, b: 0, a: 0}
        key5: {r: 0, g: 0, b: 0, a: 1}
        key6: {r: 0, g: 0, b: 0, a: 0}
        key7: {r: 0, g: 0, b: 0, a: 1}
        ctime0: 0
        ctime1: 65535
        ctime2: 65535
        ctime3: 65535
        ctime4: 0
        ctime5: 0
        ctime6: 0
        ctime7: 0
        atime0: 0
        atime1: 10601
        atime2: 21781
        atime3: 32575
        atime4: 44718
        atime5: 55898
        atime6: 65535
        atime7: 65535
        m_Mode: 0
        m_ColorSpace: 0
        m_NumColorKeys: 2
        m_NumAlphaKeys: 7
      minGradient:
        serializedVersion: 2
        key0: {r: 1, g: 1, b: 1, a: 1}
        key1: {r: 1, g: 1, b: 1, a: 1}
        key2: {r: 0, g: 0, b: 0, a: 0}
        key3: {r: 0, g: 0, b: 0, a: 0}
        key4: {r: 0, g: 0, b: 0, a: 0}
        key5: {r: 0, g: 0, b: 0, a: 0}
        key6: {r: 0, g: 0, b: 0, a: 0}
        key7: {r: 0, g: 0, b: 0, a: 0}
        ctime0: 0
        ctime1: 65535
        ctime2: 0
        ctime3: 0
        ctime4: 0
        ctime5: 0
        ctime6: 0
        ctime7: 0
        atime0: 0
        atime1: 65535
        atime2: 0
        atime3: 0
        atime4: 0
        atime5: 0
        atime6: 0
        atime7: 0
        m_Mode: 0
        m_ColorSpace: -1
        m_NumColorKeys: 2
        m_NumAlphaKeys: 2
  UVModule:
    serializedVersion: 2
    enabled: 0
    mode: 0
    timeMode: 0
    fps: 30
    frameOverTime:
      serializedVersion: 2
      minMaxState: 1
      scalar: 0.9999
      minScalar: 0.9999
      maxCurve:
        serializedVersion: 2
        m_Curve:
        - serializedVersion: 3
          time: 0
          value: 0
          inSlope: 0
          outSlope: 1
          tangentMode: 0
          weightedMode: 0
          inWeight: 0.33333334
          outWeight: 0.33333334
        - serializedVersion: 3
          time: 1
          value: 1
          inSlope: 1
          outSlope: 0
          tangentMode: 0
          weightedMode: 0
          inWeight: 0.33333334
          outWeight: 0.33333334
        m_PreInfinity: 2
        m_PostInfinity: 2
        m_RotationOrder: 4
      minCurve:
        serializedVersion: 2
        m_Curve:
        - serializedVersion: 3
          time: 0
          value: 1
          inSlope: 0
          outSlope: 0
          tangentMode: 0
          weightedMode: 0
          inWeight: 0.33333334
          outWeight: 0.33333334
        - serializedVersion: 3
          time: 1
          value: 1
          inSlope: 0
          outSlope: 0
          tangentMode: 0
          weightedMode: 0
          inWeight: 0.33333334
          outWeight: 0.33333334
        m_PreInfinity: 2
        m_PostInfinity: 2
        m_RotationOrder: 4
    startFrame:
      serializedVersion: 2
      minMaxState: 0
      scalar: 0
      minScalar: 0
      maxCurve:
        serializedVersion: 2
        m_Curve:
        - serializedVersion: 3
          time: 0
          value: 0
          inSlope: 0
          outSlope: 0
          tangentMode: 0
          weightedMode: 0
          inWeight: 0.33333334
          outWeight: 0.33333334
        - serializedVersion: 3
          time: 1
          value: 0
          inSlope: 0
          outSlope: 0
          tangentMode: 0
          weightedMode: 0
          inWeight: 0.33333334
          outWeight: 0.33333334
        m_PreInfinity: 2
        m_PostInfinity: 2
        m_RotationOrder: 4
      minCurve:
        serializedVersion: 2
        m_Curve:
        - serializedVersion: 3
          time: 0
          value: 0
          inSlope: 0
          outSlope: 0
          tangentMode: 0
          weightedMode: 0
          inWeight: 0.33333334
          outWeight: 0.33333334
        - serializedVersion: 3
          time: 1
          value: 0
          inSlope: 0
          outSlope: 0
          tangentMode: 0
          weightedMode: 0
          inWeight: 0.33333334
          outWeight: 0.33333334
        m_PreInfinity: 2
        m_PostInfinity: 2
        m_RotationOrder: 4
    speedRange: {x: 0, y: 1}
    tilesX: 1
    tilesY: 1
    animationType: 0
    rowIndex: 0
    cycles: 1
    uvChannelMask: -1
    rowMode: 1
    sprites:
    - sprite: {fileID: 0}
    flipU: 0
    flipV: 0
  VelocityModule:
    enabled: 0
    x:
      serializedVersion: 2
      minMaxState: 0
      scalar: 0
      minScalar: 0
      maxCurve:
        serializedVersion: 2
        m_Curve:
        - serializedVersion: 3
          time: 0
          value: 0
          inSlope: 0
          outSlope: 0
          tangentMode: 0
          weightedMode: 0
          inWeight: 0.33333334
          outWeight: 0.33333334
        - serializedVersion: 3
          time: 1
          value: 0
          inSlope: 0
          outSlope: 0
          tangentMode: 0
          weightedMode: 0
          inWeight: 0.33333334
          outWeight: 0.33333334
        m_PreInfinity: 2
        m_PostInfinity: 2
        m_RotationOrder: 4
      minCurve:
        serializedVersion: 2
        m_Curve:
        - serializedVersion: 3
          time: 0
          value: 0
          inSlope: 0
          outSlope: 0
          tangentMode: 0
          weightedMode: 0
          inWeight: 0.33333334
          outWeight: 0.33333334
        - serializedVersion: 3
          time: 1
          value: 0
          inSlope: 0
          outSlope: 0
          tangentMode: 0
          weightedMode: 0
          inWeight: 0.33333334
          outWeight: 0.33333334
        m_PreInfinity: 2
        m_PostInfinity: 2
        m_RotationOrder: 4
    y:
      serializedVersion: 2
      minMaxState: 0
      scalar: 0
      minScalar: 0
      maxCurve:
        serializedVersion: 2
        m_Curve:
        - serializedVersion: 3
          time: 0
          value: 0
          inSlope: 0
          outSlope: 0
          tangentMode: 0
          weightedMode: 0
          inWeight: 0.33333334
          outWeight: 0.33333334
        - serializedVersion: 3
          time: 1
          value: 0
          inSlope: 0
          outSlope: 0
          tangentMode: 0
          weightedMode: 0
          inWeight: 0.33333334
          outWeight: 0.33333334
        m_PreInfinity: 2
        m_PostInfinity: 2
        m_RotationOrder: 4
      minCurve:
        serializedVersion: 2
        m_Curve:
        - serializedVersion: 3
          time: 0
          value: 0
          inSlope: 0
          outSlope: 0
          tangentMode: 0
          weightedMode: 0
          inWeight: 0.33333334
          outWeight: 0.33333334
        - serializedVersion: 3
          time: 1
          value: 0
          inSlope: 0
          outSlope: 0
          tangentMode: 0
          weightedMode: 0
          inWeight: 0.33333334
          outWeight: 0.33333334
        m_PreInfinity: 2
        m_PostInfinity: 2
        m_RotationOrder: 4
    z:
      serializedVersion: 2
      minMaxState: 0
      scalar: 0
      minScalar: 0
      maxCurve:
        serializedVersion: 2
        m_Curve:
        - serializedVersion: 3
          time: 0
          value: 0
          inSlope: 0
          outSlope: 0
          tangentMode: 0
          weightedMode: 0
          inWeight: 0.33333334
          outWeight: 0.33333334
        - serializedVersion: 3
          time: 1
          value: 0
          inSlope: 0
          outSlope: 0
          tangentMode: 0
          weightedMode: 0
          inWeight: 0.33333334
          outWeight: 0.33333334
        m_PreInfinity: 2
        m_PostInfinity: 2
        m_RotationOrder: 4
      minCurve:
        serializedVersion: 2
        m_Curve:
        - serializedVersion: 3
          time: 0
          value: 0
          inSlope: 0
          outSlope: 0
          tangentMode: 0
          weightedMode: 0
          inWeight: 0.33333334
          outWeight: 0.33333334
        - serializedVersion: 3
          time: 1
          value: 0
          inSlope: 0
          outSlope: 0
          tangentMode: 0
          weightedMode: 0
          inWeight: 0.33333334
          outWeight: 0.33333334
        m_PreInfinity: 2
        m_PostInfinity: 2
        m_RotationOrder: 4
    orbitalX:
      serializedVersion: 2
      minMaxState: 0
      scalar: 0
      minScalar: 0
      maxCurve:
        serializedVersion: 2
        m_Curve:
        - serializedVersion: 3
          time: 0
          value: 0
          inSlope: 0
          outSlope: 0
          tangentMode: 0
          weightedMode: 0
          inWeight: 0.33333334
          outWeight: 0.33333334
        - serializedVersion: 3
          time: 1
          value: 0
          inSlope: 0
          outSlope: 0
          tangentMode: 0
          weightedMode: 0
          inWeight: 0.33333334
          outWeight: 0.33333334
        m_PreInfinity: 2
        m_PostInfinity: 2
        m_RotationOrder: 4
      minCurve:
        serializedVersion: 2
        m_Curve:
        - serializedVersion: 3
          time: 0
          value: 0
          inSlope: 0
          outSlope: 0
          tangentMode: 0
          weightedMode: 0
          inWeight: 0.33333334
          outWeight: 0.33333334
        - serializedVersion: 3
          time: 1
          value: 0
          inSlope: 0
          outSlope: 0
          tangentMode: 0
          weightedMode: 0
          inWeight: 0.33333334
          outWeight: 0.33333334
        m_PreInfinity: 2
        m_PostInfinity: 2
        m_RotationOrder: 4
    orbitalY:
      serializedVersion: 2
      minMaxState: 0
      scalar: 0
      minScalar: 0
      maxCurve:
        serializedVersion: 2
        m_Curve:
        - serializedVersion: 3
          time: 0
          value: 0
          inSlope: 0
          outSlope: 0
          tangentMode: 0
          weightedMode: 0
          inWeight: 0.33333334
          outWeight: 0.33333334
        - serializedVersion: 3
          time: 1
          value: 0
          inSlope: 0
          outSlope: 0
          tangentMode: 0
          weightedMode: 0
          inWeight: 0.33333334
          outWeight: 0.33333334
        m_PreInfinity: 2
        m_PostInfinity: 2
        m_RotationOrder: 4
      minCurve:
        serializedVersion: 2
        m_Curve:
        - serializedVersion: 3
          time: 0
          value: 0
          inSlope: 0
          outSlope: 0
          tangentMode: 0
          weightedMode: 0
          inWeight: 0.33333334
          outWeight: 0.33333334
        - serializedVersion: 3
          time: 1
          value: 0
          inSlope: 0
          outSlope: 0
          tangentMode: 0
          weightedMode: 0
          inWeight: 0.33333334
          outWeight: 0.33333334
        m_PreInfinity: 2
        m_PostInfinity: 2
        m_RotationOrder: 4
    orbitalZ:
      serializedVersion: 2
      minMaxState: 0
      scalar: 0
      minScalar: 0
      maxCurve:
        serializedVersion: 2
        m_Curve:
        - serializedVersion: 3
          time: 0
          value: 0
          inSlope: 0
          outSlope: 0
          tangentMode: 0
          weightedMode: 0
          inWeight: 0.33333334
          outWeight: 0.33333334
        - serializedVersion: 3
          time: 1
          value: 0
          inSlope: 0
          outSlope: 0
          tangentMode: 0
          weightedMode: 0
          inWeight: 0.33333334
          outWeight: 0.33333334
        m_PreInfinity: 2
        m_PostInfinity: 2
        m_RotationOrder: 4
      minCurve:
        serializedVersion: 2
        m_Curve:
        - serializedVersion: 3
          time: 0
          value: 0
          inSlope: 0
          outSlope: 0
          tangentMode: 0
          weightedMode: 0
          inWeight: 0.33333334
          outWeight: 0.33333334
        - serializedVersion: 3
          time: 1
          value: 0
          inSlope: 0
          outSlope: 0
          tangentMode: 0
          weightedMode: 0
          inWeight: 0.33333334
          outWeight: 0.33333334
        m_PreInfinity: 2
        m_PostInfinity: 2
        m_RotationOrder: 4
    orbitalOffsetX:
      serializedVersion: 2
      minMaxState: 0
      scalar: 0
      minScalar: 0
      maxCurve:
        serializedVersion: 2
        m_Curve:
        - serializedVersion: 3
          time: 0
          value: 0
          inSlope: 0
          outSlope: 0
          tangentMode: 0
          weightedMode: 0
          inWeight: 0.33333334
          outWeight: 0.33333334
        - serializedVersion: 3
          time: 1
          value: 0
          inSlope: 0
          outSlope: 0
          tangentMode: 0
          weightedMode: 0
          inWeight: 0.33333334
          outWeight: 0.33333334
        m_PreInfinity: 2
        m_PostInfinity: 2
        m_RotationOrder: 4
      minCurve:
        serializedVersion: 2
        m_Curve:
        - serializedVersion: 3
          time: 0
          value: 0
          inSlope: 0
          outSlope: 0
          tangentMode: 0
          weightedMode: 0
          inWeight: 0.33333334
          outWeight: 0.33333334
        - serializedVersion: 3
          time: 1
          value: 0
          inSlope: 0
          outSlope: 0
          tangentMode: 0
          weightedMode: 0
          inWeight: 0.33333334
          outWeight: 0.33333334
        m_PreInfinity: 2
        m_PostInfinity: 2
        m_RotationOrder: 4
    orbitalOffsetY:
      serializedVersion: 2
      minMaxState: 0
      scalar: 0
      minScalar: 0
      maxCurve:
        serializedVersion: 2
        m_Curve:
        - serializedVersion: 3
          time: 0
          value: 0
          inSlope: 0
          outSlope: 0
          tangentMode: 0
          weightedMode: 0
          inWeight: 0.33333334
          outWeight: 0.33333334
        - serializedVersion: 3
          time: 1
          value: 0
          inSlope: 0
          outSlope: 0
          tangentMode: 0
          weightedMode: 0
          inWeight: 0.33333334
          outWeight: 0.33333334
        m_PreInfinity: 2
        m_PostInfinity: 2
        m_RotationOrder: 4
      minCurve:
        serializedVersion: 2
        m_Curve:
        - serializedVersion: 3
          time: 0
          value: 0
          inSlope: 0
          outSlope: 0
          tangentMode: 0
          weightedMode: 0
          inWeight: 0.33333334
          outWeight: 0.33333334
        - serializedVersion: 3
          time: 1
          value: 0
          inSlope: 0
          outSlope: 0
          tangentMode: 0
          weightedMode: 0
          inWeight: 0.33333334
          outWeight: 0.33333334
        m_PreInfinity: 2
        m_PostInfinity: 2
        m_RotationOrder: 4
    orbitalOffsetZ:
      serializedVersion: 2
      minMaxState: 0
      scalar: 0
      minScalar: 0
      maxCurve:
        serializedVersion: 2
        m_Curve:
        - serializedVersion: 3
          time: 0
          value: 0
          inSlope: 0
          outSlope: 0
          tangentMode: 0
          weightedMode: 0
          inWeight: 0.33333334
          outWeight: 0.33333334
        - serializedVersion: 3
          time: 1
          value: 0
          inSlope: 0
          outSlope: 0
          tangentMode: 0
          weightedMode: 0
          inWeight: 0.33333334
          outWeight: 0.33333334
        m_PreInfinity: 2
        m_PostInfinity: 2
        m_RotationOrder: 4
      minCurve:
        serializedVersion: 2
        m_Curve:
        - serializedVersion: 3
          time: 0
          value: 0
          inSlope: 0
          outSlope: 0
          tangentMode: 0
          weightedMode: 0
          inWeight: 0.33333334
          outWeight: 0.33333334
        - serializedVersion: 3
          time: 1
          value: 0
          inSlope: 0
          outSlope: 0
          tangentMode: 0
          weightedMode: 0
          inWeight: 0.33333334
          outWeight: 0.33333334
        m_PreInfinity: 2
        m_PostInfinity: 2
        m_RotationOrder: 4
    radial:
      serializedVersion: 2
      minMaxState: 0
      scalar: 0
      minScalar: 0
      maxCurve:
        serializedVersion: 2
        m_Curve:
        - serializedVersion: 3
          time: 0
          value: 0
          inSlope: 0
          outSlope: 0
          tangentMode: 0
          weightedMode: 0
          inWeight: 0.33333334
          outWeight: 0.33333334
        - serializedVersion: 3
          time: 1
          value: 0
          inSlope: 0
          outSlope: 0
          tangentMode: 0
          weightedMode: 0
          inWeight: 0.33333334
          outWeight: 0.33333334
        m_PreInfinity: 2
        m_PostInfinity: 2
        m_RotationOrder: 4
      minCurve:
        serializedVersion: 2
        m_Curve:
        - serializedVersion: 3
          time: 0
          value: 0
          inSlope: 0
          outSlope: 0
          tangentMode: 0
          weightedMode: 0
          inWeight: 0.33333334
          outWeight: 0.33333334
        - serializedVersion: 3
          time: 1
          value: 0
          inSlope: 0
          outSlope: 0
          tangentMode: 0
          weightedMode: 0
          inWeight: 0.33333334
          outWeight: 0.33333334
        m_PreInfinity: 2
        m_PostInfinity: 2
        m_RotationOrder: 4
    speedModifier:
      serializedVersion: 2
      minMaxState: 0
      scalar: 1
      minScalar: 1
      maxCurve:
        serializedVersion: 2
        m_Curve:
        - serializedVersion: 3
          time: 0
          value: 1
          inSlope: 0
          outSlope: 0
          tangentMode: 0
          weightedMode: 0
          inWeight: 0.33333334
          outWeight: 0.33333334
        - serializedVersion: 3
          time: 1
          value: 1
          inSlope: 0
          outSlope: 0
          tangentMode: 0
          weightedMode: 0
          inWeight: 0.33333334
          outWeight: 0.33333334
        m_PreInfinity: 2
        m_PostInfinity: 2
        m_RotationOrder: 4
      minCurve:
        serializedVersion: 2
        m_Curve:
        - serializedVersion: 3
          time: 0
          value: 1
          inSlope: 0
          outSlope: 0
          tangentMode: 0
          weightedMode: 0
          inWeight: 0.33333334
          outWeight: 0.33333334
        - serializedVersion: 3
          time: 1
          value: 1
          inSlope: 0
          outSlope: 0
          tangentMode: 0
          weightedMode: 0
          inWeight: 0.33333334
          outWeight: 0.33333334
        m_PreInfinity: 2
        m_PostInfinity: 2
        m_RotationOrder: 4
    inWorldSpace: 0
  InheritVelocityModule:
    enabled: 0
    m_Mode: 0
    m_Curve:
      serializedVersion: 2
      minMaxState: 0
      scalar: 0
      minScalar: 0
      maxCurve:
        serializedVersion: 2
        m_Curve:
        - serializedVersion: 3
          time: 0
          value: 0
          inSlope: 0
          outSlope: 0
          tangentMode: 0
          weightedMode: 0
          inWeight: 0.33333334
          outWeight: 0.33333334
        - serializedVersion: 3
          time: 1
          value: 0
          inSlope: 0
          outSlope: 0
          tangentMode: 0
          weightedMode: 0
          inWeight: 0.33333334
          outWeight: 0.33333334
        m_PreInfinity: 2
        m_PostInfinity: 2
        m_RotationOrder: 4
      minCurve:
        serializedVersion: 2
        m_Curve:
        - serializedVersion: 3
          time: 0
          value: 0
          inSlope: 0
          outSlope: 0
          tangentMode: 0
          weightedMode: 0
          inWeight: 0.33333334
          outWeight: 0.33333334
        - serializedVersion: 3
          time: 1
          value: 0
          inSlope: 0
          outSlope: 0
          tangentMode: 0
          weightedMode: 0
          inWeight: 0.33333334
          outWeight: 0.33333334
        m_PreInfinity: 2
        m_PostInfinity: 2
        m_RotationOrder: 4
  LifetimeByEmitterSpeedModule:
    enabled: 0
    m_Curve:
      serializedVersion: 2
      minMaxState: 1
      scalar: 1
      minScalar: 1
      maxCurve:
        serializedVersion: 2
        m_Curve:
        - serializedVersion: 3
          time: 0
          value: 1
          inSlope: 0
          outSlope: -0.8
          tangentMode: 0
          weightedMode: 0
          inWeight: 0.33333334
          outWeight: 0.33333334
        - serializedVersion: 3
          time: 1
          value: 0.2
          inSlope: -0.8
          outSlope: 0
          tangentMode: 0
          weightedMode: 0
          inWeight: 0.33333334
          outWeight: 0.33333334
        m_PreInfinity: 2
        m_PostInfinity: 2
        m_RotationOrder: 4
      minCurve:
        serializedVersion: 2
        m_Curve:
        - serializedVersion: 3
          time: 0
          value: 1
          inSlope: 0
          outSlope: 0
          tangentMode: 0
          weightedMode: 0
          inWeight: 0.33333334
          outWeight: 0.33333334
        - serializedVersion: 3
          time: 1
          value: 1
          inSlope: 0
          outSlope: 0
          tangentMode: 0
          weightedMode: 0
          inWeight: 0.33333334
          outWeight: 0.33333334
        m_PreInfinity: 2
        m_PostInfinity: 2
        m_RotationOrder: 4
    m_Range: {x: 0, y: 1}
  ForceModule:
    enabled: 0
    x:
      serializedVersion: 2
      minMaxState: 0
      scalar: 0
      minScalar: 0
      maxCurve:
        serializedVersion: 2
        m_Curve:
        - serializedVersion: 3
          time: 0
          value: 0
          inSlope: 0
          outSlope: 0
          tangentMode: 0
          weightedMode: 0
          inWeight: 0.33333334
          outWeight: 0.33333334
        - serializedVersion: 3
          time: 1
          value: 0
          inSlope: 0
          outSlope: 0
          tangentMode: 0
          weightedMode: 0
          inWeight: 0.33333334
          outWeight: 0.33333334
        m_PreInfinity: 2
        m_PostInfinity: 2
        m_RotationOrder: 4
      minCurve:
        serializedVersion: 2
        m_Curve:
        - serializedVersion: 3
          time: 0
          value: 0
          inSlope: 0
          outSlope: 0
          tangentMode: 0
          weightedMode: 0
          inWeight: 0.33333334
          outWeight: 0.33333334
        - serializedVersion: 3
          time: 1
          value: 0
          inSlope: 0
          outSlope: 0
          tangentMode: 0
          weightedMode: 0
          inWeight: 0.33333334
          outWeight: 0.33333334
        m_PreInfinity: 2
        m_PostInfinity: 2
        m_RotationOrder: 4
    y:
      serializedVersion: 2
      minMaxState: 0
      scalar: 0
      minScalar: 0
      maxCurve:
        serializedVersion: 2
        m_Curve:
        - serializedVersion: 3
          time: 0
          value: 0
          inSlope: 0
          outSlope: 0
          tangentMode: 0
          weightedMode: 0
          inWeight: 0.33333334
          outWeight: 0.33333334
        - serializedVersion: 3
          time: 1
          value: 0
          inSlope: 0
          outSlope: 0
          tangentMode: 0
          weightedMode: 0
          inWeight: 0.33333334
          outWeight: 0.33333334
        m_PreInfinity: 2
        m_PostInfinity: 2
        m_RotationOrder: 4
      minCurve:
        serializedVersion: 2
        m_Curve:
        - serializedVersion: 3
          time: 0
          value: 0
          inSlope: 0
          outSlope: 0
          tangentMode: 0
          weightedMode: 0
          inWeight: 0.33333334
          outWeight: 0.33333334
        - serializedVersion: 3
          time: 1
          value: 0
          inSlope: 0
          outSlope: 0
          tangentMode: 0
          weightedMode: 0
          inWeight: 0.33333334
          outWeight: 0.33333334
        m_PreInfinity: 2
        m_PostInfinity: 2
        m_RotationOrder: 4
    z:
      serializedVersion: 2
      minMaxState: 0
      scalar: 0
      minScalar: 0
      maxCurve:
        serializedVersion: 2
        m_Curve:
        - serializedVersion: 3
          time: 0
          value: 0
          inSlope: 0
          outSlope: 0
          tangentMode: 0
          weightedMode: 0
          inWeight: 0.33333334
          outWeight: 0.33333334
        - serializedVersion: 3
          time: 1
          value: 0
          inSlope: 0
          outSlope: 0
          tangentMode: 0
          weightedMode: 0
          inWeight: 0.33333334
          outWeight: 0.33333334
        m_PreInfinity: 2
        m_PostInfinity: 2
        m_RotationOrder: 4
      minCurve:
        serializedVersion: 2
        m_Curve:
        - serializedVersion: 3
          time: 0
          value: 0
          inSlope: 0
          outSlope: 0
          tangentMode: 0
          weightedMode: 0
          inWeight: 0.33333334
          outWeight: 0.33333334
        - serializedVersion: 3
          time: 1
          value: 0
          inSlope: 0
          outSlope: 0
          tangentMode: 0
          weightedMode: 0
          inWeight: 0.33333334
          outWeight: 0.33333334
        m_PreInfinity: 2
        m_PostInfinity: 2
        m_RotationOrder: 4
    inWorldSpace: 0
    randomizePerFrame: 0
  ExternalForcesModule:
    serializedVersion: 2
    enabled: 0
    multiplierCurve:
      serializedVersion: 2
      minMaxState: 0
      scalar: 1
      minScalar: 1
      maxCurve:
        serializedVersion: 2
        m_Curve:
        - serializedVersion: 3
          time: 0
          value: 1
          inSlope: 0
          outSlope: 0
          tangentMode: 0
          weightedMode: 0
          inWeight: 0.33333334
          outWeight: 0.33333334
        - serializedVersion: 3
          time: 1
          value: 1
          inSlope: 0
          outSlope: 0
          tangentMode: 0
          weightedMode: 0
          inWeight: 0.33333334
          outWeight: 0.33333334
        m_PreInfinity: 2
        m_PostInfinity: 2
        m_RotationOrder: 4
      minCurve:
        serializedVersion: 2
        m_Curve:
        - serializedVersion: 3
          time: 0
          value: 1
          inSlope: 0
          outSlope: 0
          tangentMode: 0
          weightedMode: 0
          inWeight: 0.33333334
          outWeight: 0.33333334
        - serializedVersion: 3
          time: 1
          value: 1
          inSlope: 0
          outSlope: 0
          tangentMode: 0
          weightedMode: 0
          inWeight: 0.33333334
          outWeight: 0.33333334
        m_PreInfinity: 2
        m_PostInfinity: 2
        m_RotationOrder: 4
    influenceFilter: 0
    influenceMask:
      serializedVersion: 2
      m_Bits: 4294967295
    influenceList: []
  ClampVelocityModule:
    enabled: 0
    x:
      serializedVersion: 2
      minMaxState: 0
      scalar: 1
      minScalar: 1
      maxCurve:
        serializedVersion: 2
        m_Curve:
        - serializedVersion: 3
          time: 0
          value: 1
          inSlope: 0
          outSlope: 0
          tangentMode: 0
          weightedMode: 0
          inWeight: 0.33333334
          outWeight: 0.33333334
        - serializedVersion: 3
          time: 1
          value: 1
          inSlope: 0
          outSlope: 0
          tangentMode: 0
          weightedMode: 0
          inWeight: 0.33333334
          outWeight: 0.33333334
        m_PreInfinity: 2
        m_PostInfinity: 2
        m_RotationOrder: 4
      minCurve:
        serializedVersion: 2
        m_Curve:
        - serializedVersion: 3
          time: 0
          value: 1
          inSlope: 0
          outSlope: 0
          tangentMode: 0
          weightedMode: 0
          inWeight: 0.33333334
          outWeight: 0.33333334
        - serializedVersion: 3
          time: 1
          value: 1
          inSlope: 0
          outSlope: 0
          tangentMode: 0
          weightedMode: 0
          inWeight: 0.33333334
          outWeight: 0.33333334
        m_PreInfinity: 2
        m_PostInfinity: 2
        m_RotationOrder: 4
    y:
      serializedVersion: 2
      minMaxState: 0
      scalar: 1
      minScalar: 1
      maxCurve:
        serializedVersion: 2
        m_Curve:
        - serializedVersion: 3
          time: 0
          value: 1
          inSlope: 0
          outSlope: 0
          tangentMode: 0
          weightedMode: 0
          inWeight: 0.33333334
          outWeight: 0.33333334
        - serializedVersion: 3
          time: 1
          value: 1
          inSlope: 0
          outSlope: 0
          tangentMode: 0
          weightedMode: 0
          inWeight: 0.33333334
          outWeight: 0.33333334
        m_PreInfinity: 2
        m_PostInfinity: 2
        m_RotationOrder: 4
      minCurve:
        serializedVersion: 2
        m_Curve:
        - serializedVersion: 3
          time: 0
          value: 1
          inSlope: 0
          outSlope: 0
          tangentMode: 0
          weightedMode: 0
          inWeight: 0.33333334
          outWeight: 0.33333334
        - serializedVersion: 3
          time: 1
          value: 1
          inSlope: 0
          outSlope: 0
          tangentMode: 0
          weightedMode: 0
          inWeight: 0.33333334
          outWeight: 0.33333334
        m_PreInfinity: 2
        m_PostInfinity: 2
        m_RotationOrder: 4
    z:
      serializedVersion: 2
      minMaxState: 0
      scalar: 1
      minScalar: 1
      maxCurve:
        serializedVersion: 2
        m_Curve:
        - serializedVersion: 3
          time: 0
          value: 1
          inSlope: 0
          outSlope: 0
          tangentMode: 0
          weightedMode: 0
          inWeight: 0.33333334
          outWeight: 0.33333334
        - serializedVersion: 3
          time: 1
          value: 1
          inSlope: 0
          outSlope: 0
          tangentMode: 0
          weightedMode: 0
          inWeight: 0.33333334
          outWeight: 0.33333334
        m_PreInfinity: 2
        m_PostInfinity: 2
        m_RotationOrder: 4
      minCurve:
        serializedVersion: 2
        m_Curve:
        - serializedVersion: 3
          time: 0
          value: 1
          inSlope: 0
          outSlope: 0
          tangentMode: 0
          weightedMode: 0
          inWeight: 0.33333334
          outWeight: 0.33333334
        - serializedVersion: 3
          time: 1
          value: 1
          inSlope: 0
          outSlope: 0
          tangentMode: 0
          weightedMode: 0
          inWeight: 0.33333334
          outWeight: 0.33333334
        m_PreInfinity: 2
        m_PostInfinity: 2
        m_RotationOrder: 4
    magnitude:
      serializedVersion: 2
      minMaxState: 0
      scalar: 1
      minScalar: 1
      maxCurve:
        serializedVersion: 2
        m_Curve:
        - serializedVersion: 3
          time: 0
          value: 1
          inSlope: 0
          outSlope: 0
          tangentMode: 0
          weightedMode: 0
          inWeight: 0.33333334
          outWeight: 0.33333334
        - serializedVersion: 3
          time: 1
          value: 1
          inSlope: 0
          outSlope: 0
          tangentMode: 0
          weightedMode: 0
          inWeight: 0.33333334
          outWeight: 0.33333334
        m_PreInfinity: 2
        m_PostInfinity: 2
        m_RotationOrder: 4
      minCurve:
        serializedVersion: 2
        m_Curve:
        - serializedVersion: 3
          time: 0
          value: 1
          inSlope: 0
          outSlope: 0
          tangentMode: 0
          weightedMode: 0
          inWeight: 0.33333334
          outWeight: 0.33333334
        - serializedVersion: 3
          time: 1
          value: 1
          inSlope: 0
          outSlope: 0
          tangentMode: 0
          weightedMode: 0
          inWeight: 0.33333334
          outWeight: 0.33333334
        m_PreInfinity: 2
        m_PostInfinity: 2
        m_RotationOrder: 4
    separateAxis: 0
    inWorldSpace: 0
    multiplyDragByParticleSize: 1
    multiplyDragByParticleVelocity: 1
    dampen: 0
    drag:
      serializedVersion: 2
      minMaxState: 0
      scalar: 0
      minScalar: 0
      maxCurve:
        serializedVersion: 2
        m_Curve:
        - serializedVersion: 3
          time: 0
          value: 0
          inSlope: 0
          outSlope: 0
          tangentMode: 0
          weightedMode: 0
          inWeight: 0.33333334
          outWeight: 0.33333334
        - serializedVersion: 3
          time: 1
          value: 0
          inSlope: 0
          outSlope: 0
          tangentMode: 0
          weightedMode: 0
          inWeight: 0.33333334
          outWeight: 0.33333334
        m_PreInfinity: 2
        m_PostInfinity: 2
        m_RotationOrder: 4
      minCurve:
        serializedVersion: 2
        m_Curve:
        - serializedVersion: 3
          time: 0
          value: 0
          inSlope: 0
          outSlope: 0
          tangentMode: 0
          weightedMode: 0
          inWeight: 0.33333334
          outWeight: 0.33333334
        - serializedVersion: 3
          time: 1
          value: 0
          inSlope: 0
          outSlope: 0
          tangentMode: 0
          weightedMode: 0
          inWeight: 0.33333334
          outWeight: 0.33333334
        m_PreInfinity: 2
        m_PostInfinity: 2
        m_RotationOrder: 4
  NoiseModule:
    enabled: 0
    strength:
      serializedVersion: 2
      minMaxState: 0
      scalar: 1
      minScalar: 1
      maxCurve:
        serializedVersion: 2
        m_Curve:
        - serializedVersion: 3
          time: 0
          value: 1
          inSlope: 0
          outSlope: 0
          tangentMode: 0
          weightedMode: 0
          inWeight: 0.33333334
          outWeight: 0.33333334
        - serializedVersion: 3
          time: 1
          value: 1
          inSlope: 0
          outSlope: 0
          tangentMode: 0
          weightedMode: 0
          inWeight: 0.33333334
          outWeight: 0.33333334
        m_PreInfinity: 2
        m_PostInfinity: 2
        m_RotationOrder: 4
      minCurve:
        serializedVersion: 2
        m_Curve:
        - serializedVersion: 3
          time: 0
          value: 1
          inSlope: 0
          outSlope: 0
          tangentMode: 0
          weightedMode: 0
          inWeight: 0.33333334
          outWeight: 0.33333334
        - serializedVersion: 3
          time: 1
          value: 1
          inSlope: 0
          outSlope: 0
          tangentMode: 0
          weightedMode: 0
          inWeight: 0.33333334
          outWeight: 0.33333334
        m_PreInfinity: 2
        m_PostInfinity: 2
        m_RotationOrder: 4
    strengthY:
      serializedVersion: 2
      minMaxState: 0
      scalar: 1
      minScalar: 1
      maxCurve:
        serializedVersion: 2
        m_Curve:
        - serializedVersion: 3
          time: 0
          value: 1
          inSlope: 0
          outSlope: 0
          tangentMode: 0
          weightedMode: 0
          inWeight: 0.33333334
          outWeight: 0.33333334
        - serializedVersion: 3
          time: 1
          value: 1
          inSlope: 0
          outSlope: 0
          tangentMode: 0
          weightedMode: 0
          inWeight: 0.33333334
          outWeight: 0.33333334
        m_PreInfinity: 2
        m_PostInfinity: 2
        m_RotationOrder: 4
      minCurve:
        serializedVersion: 2
        m_Curve:
        - serializedVersion: 3
          time: 0
          value: 1
          inSlope: 0
          outSlope: 0
          tangentMode: 0
          weightedMode: 0
          inWeight: 0.33333334
          outWeight: 0.33333334
        - serializedVersion: 3
          time: 1
          value: 1
          inSlope: 0
          outSlope: 0
          tangentMode: 0
          weightedMode: 0
          inWeight: 0.33333334
          outWeight: 0.33333334
        m_PreInfinity: 2
        m_PostInfinity: 2
        m_RotationOrder: 4
    strengthZ:
      serializedVersion: 2
      minMaxState: 0
      scalar: 1
      minScalar: 1
      maxCurve:
        serializedVersion: 2
        m_Curve:
        - serializedVersion: 3
          time: 0
          value: 1
          inSlope: 0
          outSlope: 0
          tangentMode: 0
          weightedMode: 0
          inWeight: 0.33333334
          outWeight: 0.33333334
        - serializedVersion: 3
          time: 1
          value: 1
          inSlope: 0
          outSlope: 0
          tangentMode: 0
          weightedMode: 0
          inWeight: 0.33333334
          outWeight: 0.33333334
        m_PreInfinity: 2
        m_PostInfinity: 2
        m_RotationOrder: 4
      minCurve:
        serializedVersion: 2
        m_Curve:
        - serializedVersion: 3
          time: 0
          value: 1
          inSlope: 0
          outSlope: 0
          tangentMode: 0
          weightedMode: 0
          inWeight: 0.33333334
          outWeight: 0.33333334
        - serializedVersion: 3
          time: 1
          value: 1
          inSlope: 0
          outSlope: 0
          tangentMode: 0
          weightedMode: 0
          inWeight: 0.33333334
          outWeight: 0.33333334
        m_PreInfinity: 2
        m_PostInfinity: 2
        m_RotationOrder: 4
    separateAxes: 0
    frequency: 0.5
    damping: 1
    octaves: 1
    octaveMultiplier: 0.5
    octaveScale: 2
    quality: 1
    scrollSpeed:
      serializedVersion: 2
      minMaxState: 0
      scalar: 0
      minScalar: 0
      maxCurve:
        serializedVersion: 2
        m_Curve:
        - serializedVersion: 3
          time: 0
          value: 0
          inSlope: 0
          outSlope: 0
          tangentMode: 0
          weightedMode: 0
          inWeight: 0.33333334
          outWeight: 0.33333334
        - serializedVersion: 3
          time: 1
          value: 0
          inSlope: 0
          outSlope: 0
          tangentMode: 0
          weightedMode: 0
          inWeight: 0.33333334
          outWeight: 0.33333334
        m_PreInfinity: 2
        m_PostInfinity: 2
        m_RotationOrder: 4
      minCurve:
        serializedVersion: 2
        m_Curve:
        - serializedVersion: 3
          time: 0
          value: 0
          inSlope: 0
          outSlope: 0
          tangentMode: 0
          weightedMode: 0
          inWeight: 0.33333334
          outWeight: 0.33333334
        - serializedVersion: 3
          time: 1
          value: 0
          inSlope: 0
          outSlope: 0
          tangentMode: 0
          weightedMode: 0
          inWeight: 0.33333334
          outWeight: 0.33333334
        m_PreInfinity: 2
        m_PostInfinity: 2
        m_RotationOrder: 4
    remap:
      serializedVersion: 2
      minMaxState: 1
      scalar: 1
      minScalar: 1
      maxCurve:
        serializedVersion: 2
        m_Curve:
        - serializedVersion: 3
          time: 0
          value: -1
          inSlope: 0
          outSlope: 2
          tangentMode: 0
          weightedMode: 0
          inWeight: 0.33333334
          outWeight: 0.33333334
        - serializedVersion: 3
          time: 1
          value: 1
          inSlope: 2
          outSlope: 0
          tangentMode: 0
          weightedMode: 0
          inWeight: 0.33333334
          outWeight: 0.33333334
        m_PreInfinity: 2
        m_PostInfinity: 2
        m_RotationOrder: 4
      minCurve:
        serializedVersion: 2
        m_Curve:
        - serializedVersion: 3
          time: 0
          value: 1
          inSlope: 0
          outSlope: 0
          tangentMode: 0
          weightedMode: 0
          inWeight: 0.33333334
          outWeight: 0.33333334
        - serializedVersion: 3
          time: 1
          value: 1
          inSlope: 0
          outSlope: 0
          tangentMode: 0
          weightedMode: 0
          inWeight: 0.33333334
          outWeight: 0.33333334
        m_PreInfinity: 2
        m_PostInfinity: 2
        m_RotationOrder: 4
    remapY:
      serializedVersion: 2
      minMaxState: 1
      scalar: 1
      minScalar: 1
      maxCurve:
        serializedVersion: 2
        m_Curve:
        - serializedVersion: 3
          time: 0
          value: -1
          inSlope: 0
          outSlope: 2
          tangentMode: 0
          weightedMode: 0
          inWeight: 0.33333334
          outWeight: 0.33333334
        - serializedVersion: 3
          time: 1
          value: 1
          inSlope: 2
          outSlope: 0
          tangentMode: 0
          weightedMode: 0
          inWeight: 0.33333334
          outWeight: 0.33333334
        m_PreInfinity: 2
        m_PostInfinity: 2
        m_RotationOrder: 4
      minCurve:
        serializedVersion: 2
        m_Curve:
        - serializedVersion: 3
          time: 0
          value: 1
          inSlope: 0
          outSlope: 0
          tangentMode: 0
          weightedMode: 0
          inWeight: 0.33333334
          outWeight: 0.33333334
        - serializedVersion: 3
          time: 1
          value: 1
          inSlope: 0
          outSlope: 0
          tangentMode: 0
          weightedMode: 0
          inWeight: 0.33333334
          outWeight: 0.33333334
        m_PreInfinity: 2
        m_PostInfinity: 2
        m_RotationOrder: 4
    remapZ:
      serializedVersion: 2
      minMaxState: 1
      scalar: 1
      minScalar: 1
      maxCurve:
        serializedVersion: 2
        m_Curve:
        - serializedVersion: 3
          time: 0
          value: -1
          inSlope: 0
          outSlope: 2
          tangentMode: 0
          weightedMode: 0
          inWeight: 0.33333334
          outWeight: 0.33333334
        - serializedVersion: 3
          time: 1
          value: 1
          inSlope: 2
          outSlope: 0
          tangentMode: 0
          weightedMode: 0
          inWeight: 0.33333334
          outWeight: 0.33333334
        m_PreInfinity: 2
        m_PostInfinity: 2
        m_RotationOrder: 4
      minCurve:
        serializedVersion: 2
        m_Curve:
        - serializedVersion: 3
          time: 0
          value: 1
          inSlope: 0
          outSlope: 0
          tangentMode: 0
          weightedMode: 0
          inWeight: 0.33333334
          outWeight: 0.33333334
        - serializedVersion: 3
          time: 1
          value: 1
          inSlope: 0
          outSlope: 0
          tangentMode: 0
          weightedMode: 0
          inWeight: 0.33333334
          outWeight: 0.33333334
        m_PreInfinity: 2
        m_PostInfinity: 2
        m_RotationOrder: 4
    remapEnabled: 0
    positionAmount:
      serializedVersion: 2
      minMaxState: 0
      scalar: 1
      minScalar: 1
      maxCurve:
        serializedVersion: 2
        m_Curve:
        - serializedVersion: 3
          time: 0
          value: 1
          inSlope: 0
          outSlope: 0
          tangentMode: 0
          weightedMode: 0
          inWeight: 0.33333334
          outWeight: 0.33333334
        - serializedVersion: 3
          time: 1
          value: 1
          inSlope: 0
          outSlope: 0
          tangentMode: 0
          weightedMode: 0
          inWeight: 0.33333334
          outWeight: 0.33333334
        m_PreInfinity: 2
        m_PostInfinity: 2
        m_RotationOrder: 4
      minCurve:
        serializedVersion: 2
        m_Curve:
        - serializedVersion: 3
          time: 0
          value: 1
          inSlope: 0
          outSlope: 0
          tangentMode: 0
          weightedMode: 0
          inWeight: 0.33333334
          outWeight: 0.33333334
        - serializedVersion: 3
          time: 1
          value: 1
          inSlope: 0
          outSlope: 0
          tangentMode: 0
          weightedMode: 0
          inWeight: 0.33333334
          outWeight: 0.33333334
        m_PreInfinity: 2
        m_PostInfinity: 2
        m_RotationOrder: 4
    rotationAmount:
      serializedVersion: 2
      minMaxState: 0
      scalar: 0
      minScalar: 0
      maxCurve:
        serializedVersion: 2
        m_Curve:
        - serializedVersion: 3
          time: 0
          value: 0
          inSlope: 0
          outSlope: 0
          tangentMode: 0
          weightedMode: 0
          inWeight: 0.33333334
          outWeight: 0.33333334
        - serializedVersion: 3
          time: 1
          value: 0
          inSlope: 0
          outSlope: 0
          tangentMode: 0
          weightedMode: 0
          inWeight: 0.33333334
          outWeight: 0.33333334
        m_PreInfinity: 2
        m_PostInfinity: 2
        m_RotationOrder: 4
      minCurve:
        serializedVersion: 2
        m_Curve:
        - serializedVersion: 3
          time: 0
          value: 0
          inSlope: 0
          outSlope: 0
          tangentMode: 0
          weightedMode: 0
          inWeight: 0.33333334
          outWeight: 0.33333334
        - serializedVersion: 3
          time: 1
          value: 0
          inSlope: 0
          outSlope: 0
          tangentMode: 0
          weightedMode: 0
          inWeight: 0.33333334
          outWeight: 0.33333334
        m_PreInfinity: 2
        m_PostInfinity: 2
        m_RotationOrder: 4
    sizeAmount:
      serializedVersion: 2
      minMaxState: 0
      scalar: 0
      minScalar: 0
      maxCurve:
        serializedVersion: 2
        m_Curve:
        - serializedVersion: 3
          time: 0
          value: 0
          inSlope: 0
          outSlope: 0
          tangentMode: 0
          weightedMode: 0
          inWeight: 0.33333334
          outWeight: 0.33333334
        - serializedVersion: 3
          time: 1
          value: 0
          inSlope: 0
          outSlope: 0
          tangentMode: 0
          weightedMode: 0
          inWeight: 0.33333334
          outWeight: 0.33333334
        m_PreInfinity: 2
        m_PostInfinity: 2
        m_RotationOrder: 4
      minCurve:
        serializedVersion: 2
        m_Curve:
        - serializedVersion: 3
          time: 0
          value: 0
          inSlope: 0
          outSlope: 0
          tangentMode: 0
          weightedMode: 0
          inWeight: 0.33333334
          outWeight: 0.33333334
        - serializedVersion: 3
          time: 1
          value: 0
          inSlope: 0
          outSlope: 0
          tangentMode: 0
          weightedMode: 0
          inWeight: 0.33333334
          outWeight: 0.33333334
        m_PreInfinity: 2
        m_PostInfinity: 2
        m_RotationOrder: 4
  SizeBySpeedModule:
    enabled: 0
    curve:
      serializedVersion: 2
      minMaxState: 1
      scalar: 1
      minScalar: 1
      maxCurve:
        serializedVersion: 2
        m_Curve:
        - serializedVersion: 3
          time: 0
          value: 0
          inSlope: 0
          outSlope: 1
          tangentMode: 0
          weightedMode: 0
          inWeight: 0.33333334
          outWeight: 0.33333334
        - serializedVersion: 3
          time: 1
          value: 1
          inSlope: 1
          outSlope: 0
          tangentMode: 0
          weightedMode: 0
          inWeight: 0.33333334
          outWeight: 0.33333334
        m_PreInfinity: 2
        m_PostInfinity: 2
        m_RotationOrder: 4
      minCurve:
        serializedVersion: 2
        m_Curve:
        - serializedVersion: 3
          time: 0
          value: 1
          inSlope: 0
          outSlope: 0
          tangentMode: 0
          weightedMode: 0
          inWeight: 0.33333334
          outWeight: 0.33333334
        - serializedVersion: 3
          time: 1
          value: 1
          inSlope: 0
          outSlope: 0
          tangentMode: 0
          weightedMode: 0
          inWeight: 0.33333334
          outWeight: 0.33333334
        m_PreInfinity: 2
        m_PostInfinity: 2
        m_RotationOrder: 4
    y:
      serializedVersion: 2
      minMaxState: 1
      scalar: 1
      minScalar: 1
      maxCurve:
        serializedVersion: 2
        m_Curve:
        - serializedVersion: 3
          time: 0
          value: 0
          inSlope: 0
          outSlope: 1
          tangentMode: 0
          weightedMode: 0
          inWeight: 0.33333334
          outWeight: 0.33333334
        - serializedVersion: 3
          time: 1
          value: 1
          inSlope: 1
          outSlope: 0
          tangentMode: 0
          weightedMode: 0
          inWeight: 0.33333334
          outWeight: 0.33333334
        m_PreInfinity: 2
        m_PostInfinity: 2
        m_RotationOrder: 4
      minCurve:
        serializedVersion: 2
        m_Curve:
        - serializedVersion: 3
          time: 0
          value: 1
          inSlope: 0
          outSlope: 0
          tangentMode: 0
          weightedMode: 0
          inWeight: 0.33333334
          outWeight: 0.33333334
        - serializedVersion: 3
          time: 1
          value: 1
          inSlope: 0
          outSlope: 0
          tangentMode: 0
          weightedMode: 0
          inWeight: 0.33333334
          outWeight: 0.33333334
        m_PreInfinity: 2
        m_PostInfinity: 2
        m_RotationOrder: 4
    z:
      serializedVersion: 2
      minMaxState: 1
      scalar: 1
      minScalar: 1
      maxCurve:
        serializedVersion: 2
        m_Curve:
        - serializedVersion: 3
          time: 0
          value: 0
          inSlope: 0
          outSlope: 1
          tangentMode: 0
          weightedMode: 0
          inWeight: 0.33333334
          outWeight: 0.33333334
        - serializedVersion: 3
          time: 1
          value: 1
          inSlope: 1
          outSlope: 0
          tangentMode: 0
          weightedMode: 0
          inWeight: 0.33333334
          outWeight: 0.33333334
        m_PreInfinity: 2
        m_PostInfinity: 2
        m_RotationOrder: 4
      minCurve:
        serializedVersion: 2
        m_Curve:
        - serializedVersion: 3
          time: 0
          value: 1
          inSlope: 0
          outSlope: 0
          tangentMode: 0
          weightedMode: 0
          inWeight: 0.33333334
          outWeight: 0.33333334
        - serializedVersion: 3
          time: 1
          value: 1
          inSlope: 0
          outSlope: 0
          tangentMode: 0
          weightedMode: 0
          inWeight: 0.33333334
          outWeight: 0.33333334
        m_PreInfinity: 2
        m_PostInfinity: 2
        m_RotationOrder: 4
    range: {x: 0, y: 1}
    separateAxes: 0
  RotationBySpeedModule:
    enabled: 0
    x:
      serializedVersion: 2
      minMaxState: 0
      scalar: 0
      minScalar: 0
      maxCurve:
        serializedVersion: 2
        m_Curve:
        - serializedVersion: 3
          time: 0
          value: 0
          inSlope: 0
          outSlope: 0
          tangentMode: 0
          weightedMode: 0
          inWeight: 0.33333334
          outWeight: 0.33333334
        - serializedVersion: 3
          time: 1
          value: 0
          inSlope: 0
          outSlope: 0
          tangentMode: 0
          weightedMode: 0
          inWeight: 0.33333334
          outWeight: 0.33333334
        m_PreInfinity: 2
        m_PostInfinity: 2
        m_RotationOrder: 4
      minCurve:
        serializedVersion: 2
        m_Curve:
        - serializedVersion: 3
          time: 0
          value: 0
          inSlope: 0
          outSlope: 0
          tangentMode: 0
          weightedMode: 0
          inWeight: 0.33333334
          outWeight: 0.33333334
        - serializedVersion: 3
          time: 1
          value: 0
          inSlope: 0
          outSlope: 0
          tangentMode: 0
          weightedMode: 0
          inWeight: 0.33333334
          outWeight: 0.33333334
        m_PreInfinity: 2
        m_PostInfinity: 2
        m_RotationOrder: 4
    y:
      serializedVersion: 2
      minMaxState: 0
      scalar: 0
      minScalar: 0
      maxCurve:
        serializedVersion: 2
        m_Curve:
        - serializedVersion: 3
          time: 0
          value: 0
          inSlope: 0
          outSlope: 0
          tangentMode: 0
          weightedMode: 0
          inWeight: 0.33333334
          outWeight: 0.33333334
        - serializedVersion: 3
          time: 1
          value: 0
          inSlope: 0
          outSlope: 0
          tangentMode: 0
          weightedMode: 0
          inWeight: 0.33333334
          outWeight: 0.33333334
        m_PreInfinity: 2
        m_PostInfinity: 2
        m_RotationOrder: 4
      minCurve:
        serializedVersion: 2
        m_Curve:
        - serializedVersion: 3
          time: 0
          value: 0
          inSlope: 0
          outSlope: 0
          tangentMode: 0
          weightedMode: 0
          inWeight: 0.33333334
          outWeight: 0.33333334
        - serializedVersion: 3
          time: 1
          value: 0
          inSlope: 0
          outSlope: 0
          tangentMode: 0
          weightedMode: 0
          inWeight: 0.33333334
          outWeight: 0.33333334
        m_PreInfinity: 2
        m_PostInfinity: 2
        m_RotationOrder: 4
    curve:
      serializedVersion: 2
      minMaxState: 0
      scalar: 0.7853982
      minScalar: 0.7853982
      maxCurve:
        serializedVersion: 2
        m_Curve:
        - serializedVersion: 3
          time: 0
          value: 1
          inSlope: 0
          outSlope: 0
          tangentMode: 0
          weightedMode: 0
          inWeight: 0.33333334
          outWeight: 0.33333334
        - serializedVersion: 3
          time: 1
          value: 1
          inSlope: 0
          outSlope: 0
          tangentMode: 0
          weightedMode: 0
          inWeight: 0.33333334
          outWeight: 0.33333334
        m_PreInfinity: 2
        m_PostInfinity: 2
        m_RotationOrder: 4
      minCurve:
        serializedVersion: 2
        m_Curve:
        - serializedVersion: 3
          time: 0
          value: 1
          inSlope: 0
          outSlope: 0
          tangentMode: 0
          weightedMode: 0
          inWeight: 0.33333334
          outWeight: 0.33333334
        - serializedVersion: 3
          time: 1
          value: 1
          inSlope: 0
          outSlope: 0
          tangentMode: 0
          weightedMode: 0
          inWeight: 0.33333334
          outWeight: 0.33333334
        m_PreInfinity: 2
        m_PostInfinity: 2
        m_RotationOrder: 4
    separateAxes: 0
    range: {x: 0, y: 1}
  ColorBySpeedModule:
    enabled: 0
    gradient:
      serializedVersion: 2
      minMaxState: 1
      minColor: {r: 1, g: 1, b: 1, a: 1}
      maxColor: {r: 1, g: 1, b: 1, a: 1}
      maxGradient:
        serializedVersion: 2
        key0: {r: 1, g: 1, b: 1, a: 1}
        key1: {r: 1, g: 1, b: 1, a: 1}
        key2: {r: 0, g: 0, b: 0, a: 0}
        key3: {r: 0, g: 0, b: 0, a: 0}
        key4: {r: 0, g: 0, b: 0, a: 0}
        key5: {r: 0, g: 0, b: 0, a: 0}
        key6: {r: 0, g: 0, b: 0, a: 0}
        key7: {r: 0, g: 0, b: 0, a: 0}
        ctime0: 0
        ctime1: 65535
        ctime2: 0
        ctime3: 0
        ctime4: 0
        ctime5: 0
        ctime6: 0
        ctime7: 0
        atime0: 0
        atime1: 65535
        atime2: 0
        atime3: 0
        atime4: 0
        atime5: 0
        atime6: 0
        atime7: 0
        m_Mode: 0
        m_ColorSpace: -1
        m_NumColorKeys: 2
        m_NumAlphaKeys: 2
      minGradient:
        serializedVersion: 2
        key0: {r: 1, g: 1, b: 1, a: 1}
        key1: {r: 1, g: 1, b: 1, a: 1}
        key2: {r: 0, g: 0, b: 0, a: 0}
        key3: {r: 0, g: 0, b: 0, a: 0}
        key4: {r: 0, g: 0, b: 0, a: 0}
        key5: {r: 0, g: 0, b: 0, a: 0}
        key6: {r: 0, g: 0, b: 0, a: 0}
        key7: {r: 0, g: 0, b: 0, a: 0}
        ctime0: 0
        ctime1: 65535
        ctime2: 0
        ctime3: 0
        ctime4: 0
        ctime5: 0
        ctime6: 0
        ctime7: 0
        atime0: 0
        atime1: 65535
        atime2: 0
        atime3: 0
        atime4: 0
        atime5: 0
        atime6: 0
        atime7: 0
        m_Mode: 0
        m_ColorSpace: -1
        m_NumColorKeys: 2
        m_NumAlphaKeys: 2
    range: {x: 0, y: 1}
  CollisionModule:
    enabled: 0
    serializedVersion: 4
    type: 0
    collisionMode: 0
    colliderForce: 0
    multiplyColliderForceByParticleSize: 0
    multiplyColliderForceByParticleSpeed: 0
    multiplyColliderForceByCollisionAngle: 1
    m_Planes: []
    m_Dampen:
      serializedVersion: 2
      minMaxState: 0
      scalar: 0
      minScalar: 0
      maxCurve:
        serializedVersion: 2
        m_Curve:
        - serializedVersion: 3
          time: 0
          value: 0
          inSlope: 0
          outSlope: 0
          tangentMode: 0
          weightedMode: 0
          inWeight: 0.33333334
          outWeight: 0.33333334
        - serializedVersion: 3
          time: 1
          value: 0
          inSlope: 0
          outSlope: 0
          tangentMode: 0
          weightedMode: 0
          inWeight: 0.33333334
          outWeight: 0.33333334
        m_PreInfinity: 2
        m_PostInfinity: 2
        m_RotationOrder: 4
      minCurve:
        serializedVersion: 2
        m_Curve:
        - serializedVersion: 3
          time: 0
          value: 0
          inSlope: 0
          outSlope: 0
          tangentMode: 0
          weightedMode: 0
          inWeight: 0.33333334
          outWeight: 0.33333334
        - serializedVersion: 3
          time: 1
          value: 0
          inSlope: 0
          outSlope: 0
          tangentMode: 0
          weightedMode: 0
          inWeight: 0.33333334
          outWeight: 0.33333334
        m_PreInfinity: 2
        m_PostInfinity: 2
        m_RotationOrder: 4
    m_Bounce:
      serializedVersion: 2
      minMaxState: 0
      scalar: 1
      minScalar: 1
      maxCurve:
        serializedVersion: 2
        m_Curve:
        - serializedVersion: 3
          time: 0
          value: 1
          inSlope: 0
          outSlope: 0
          tangentMode: 0
          weightedMode: 0
          inWeight: 0.33333334
          outWeight: 0.33333334
        - serializedVersion: 3
          time: 1
          value: 1
          inSlope: 0
          outSlope: 0
          tangentMode: 0
          weightedMode: 0
          inWeight: 0.33333334
          outWeight: 0.33333334
        m_PreInfinity: 2
        m_PostInfinity: 2
        m_RotationOrder: 4
      minCurve:
        serializedVersion: 2
        m_Curve:
        - serializedVersion: 3
          time: 0
          value: 1
          inSlope: 0
          outSlope: 0
          tangentMode: 0
          weightedMode: 0
          inWeight: 0.33333334
          outWeight: 0.33333334
        - serializedVersion: 3
          time: 1
          value: 1
          inSlope: 0
          outSlope: 0
          tangentMode: 0
          weightedMode: 0
          inWeight: 0.33333334
          outWeight: 0.33333334
        m_PreInfinity: 2
        m_PostInfinity: 2
        m_RotationOrder: 4
    m_EnergyLossOnCollision:
      serializedVersion: 2
      minMaxState: 0
      scalar: 0
      minScalar: 0
      maxCurve:
        serializedVersion: 2
        m_Curve:
        - serializedVersion: 3
          time: 0
          value: 0
          inSlope: 0
          outSlope: 0
          tangentMode: 0
          weightedMode: 0
          inWeight: 0.33333334
          outWeight: 0.33333334
        - serializedVersion: 3
          time: 1
          value: 0
          inSlope: 0
          outSlope: 0
          tangentMode: 0
          weightedMode: 0
          inWeight: 0.33333334
          outWeight: 0.33333334
        m_PreInfinity: 2
        m_PostInfinity: 2
        m_RotationOrder: 4
      minCurve:
        serializedVersion: 2
        m_Curve:
        - serializedVersion: 3
          time: 0
          value: 0
          inSlope: 0
          outSlope: 0
          tangentMode: 0
          weightedMode: 0
          inWeight: 0.33333334
          outWeight: 0.33333334
        - serializedVersion: 3
          time: 1
          value: 0
          inSlope: 0
          outSlope: 0
          tangentMode: 0
          weightedMode: 0
          inWeight: 0.33333334
          outWeight: 0.33333334
        m_PreInfinity: 2
        m_PostInfinity: 2
        m_RotationOrder: 4
    minKillSpeed: 0
    maxKillSpeed: 10000
    radiusScale: 1
    collidesWith:
      serializedVersion: 2
      m_Bits: 4294967295
    maxCollisionShapes: 256
    quality: 0
    voxelSize: 0.5
    collisionMessages: 0
    collidesWithDynamic: 1
    interiorCollisions: 0
  TriggerModule:
    enabled: 0
    serializedVersion: 2
    inside: 1
    outside: 0
    enter: 0
    exit: 0
    colliderQueryMode: 0
    radiusScale: 1
    primitives: []
  SubModule:
    serializedVersion: 2
    enabled: 0
    subEmitters:
    - serializedVersion: 3
      emitter: {fileID: 0}
      type: 0
      properties: 0
      emitProbability: 1
  LightsModule:
    enabled: 0
    ratio: 0
    light: {fileID: 0}
    randomDistribution: 1
    color: 1
    range: 1
    intensity: 1
    rangeCurve:
      serializedVersion: 2
      minMaxState: 0
      scalar: 1
      minScalar: 1
      maxCurve:
        serializedVersion: 2
        m_Curve:
        - serializedVersion: 3
          time: 0
          value: 1
          inSlope: 0
          outSlope: 0
          tangentMode: 0
          weightedMode: 0
          inWeight: 0.33333334
          outWeight: 0.33333334
        - serializedVersion: 3
          time: 1
          value: 1
          inSlope: 0
          outSlope: 0
          tangentMode: 0
          weightedMode: 0
          inWeight: 0.33333334
          outWeight: 0.33333334
        m_PreInfinity: 2
        m_PostInfinity: 2
        m_RotationOrder: 4
      minCurve:
        serializedVersion: 2
        m_Curve:
        - serializedVersion: 3
          time: 0
          value: 1
          inSlope: 0
          outSlope: 0
          tangentMode: 0
          weightedMode: 0
          inWeight: 0.33333334
          outWeight: 0.33333334
        - serializedVersion: 3
          time: 1
          value: 1
          inSlope: 0
          outSlope: 0
          tangentMode: 0
          weightedMode: 0
          inWeight: 0.33333334
          outWeight: 0.33333334
        m_PreInfinity: 2
        m_PostInfinity: 2
        m_RotationOrder: 4
    intensityCurve:
      serializedVersion: 2
      minMaxState: 0
      scalar: 1
      minScalar: 1
      maxCurve:
        serializedVersion: 2
        m_Curve:
        - serializedVersion: 3
          time: 0
          value: 1
          inSlope: 0
          outSlope: 0
          tangentMode: 0
          weightedMode: 0
          inWeight: 0.33333334
          outWeight: 0.33333334
        - serializedVersion: 3
          time: 1
          value: 1
          inSlope: 0
          outSlope: 0
          tangentMode: 0
          weightedMode: 0
          inWeight: 0.33333334
          outWeight: 0.33333334
        m_PreInfinity: 2
        m_PostInfinity: 2
        m_RotationOrder: 4
      minCurve:
        serializedVersion: 2
        m_Curve:
        - serializedVersion: 3
          time: 0
          value: 1
          inSlope: 0
          outSlope: 0
          tangentMode: 0
          weightedMode: 0
          inWeight: 0.33333334
          outWeight: 0.33333334
        - serializedVersion: 3
          time: 1
          value: 1
          inSlope: 0
          outSlope: 0
          tangentMode: 0
          weightedMode: 0
          inWeight: 0.33333334
          outWeight: 0.33333334
        m_PreInfinity: 2
        m_PostInfinity: 2
        m_RotationOrder: 4
    maxLights: 20
  TrailModule:
    enabled: 0
    mode: 0
    ratio: 1
    lifetime:
      serializedVersion: 2
      minMaxState: 0
      scalar: 1
      minScalar: 1
      maxCurve:
        serializedVersion: 2
        m_Curve:
        - serializedVersion: 3
          time: 0
          value: 1
          inSlope: 0
          outSlope: 0
          tangentMode: 0
          weightedMode: 0
          inWeight: 0.33333334
          outWeight: 0.33333334
        - serializedVersion: 3
          time: 1
          value: 1
          inSlope: 0
          outSlope: 0
          tangentMode: 0
          weightedMode: 0
          inWeight: 0.33333334
          outWeight: 0.33333334
        m_PreInfinity: 2
        m_PostInfinity: 2
        m_RotationOrder: 4
      minCurve:
        serializedVersion: 2
        m_Curve:
        - serializedVersion: 3
          time: 0
          value: 1
          inSlope: 0
          outSlope: 0
          tangentMode: 0
          weightedMode: 0
          inWeight: 0.33333334
          outWeight: 0.33333334
        - serializedVersion: 3
          time: 1
          value: 1
          inSlope: 0
          outSlope: 0
          tangentMode: 0
          weightedMode: 0
          inWeight: 0.33333334
          outWeight: 0.33333334
        m_PreInfinity: 2
        m_PostInfinity: 2
        m_RotationOrder: 4
    minVertexDistance: 0.2
    textureMode: 0
    textureScale: {x: 1, y: 1}
    ribbonCount: 1
    shadowBias: 0.5
    worldSpace: 0
    dieWithParticles: 1
    sizeAffectsWidth: 1
    sizeAffectsLifetime: 0
    inheritParticleColor: 1
    generateLightingData: 0
    splitSubEmitterRibbons: 0
    attachRibbonsToTransform: 0
    colorOverLifetime:
      serializedVersion: 2
      minMaxState: 0
      minColor: {r: 1, g: 1, b: 1, a: 1}
      maxColor: {r: 1, g: 1, b: 1, a: 1}
      maxGradient:
        serializedVersion: 2
        key0: {r: 1, g: 1, b: 1, a: 1}
        key1: {r: 1, g: 1, b: 1, a: 1}
        key2: {r: 0, g: 0, b: 0, a: 0}
        key3: {r: 0, g: 0, b: 0, a: 0}
        key4: {r: 0, g: 0, b: 0, a: 0}
        key5: {r: 0, g: 0, b: 0, a: 0}
        key6: {r: 0, g: 0, b: 0, a: 0}
        key7: {r: 0, g: 0, b: 0, a: 0}
        ctime0: 0
        ctime1: 65535
        ctime2: 0
        ctime3: 0
        ctime4: 0
        ctime5: 0
        ctime6: 0
        ctime7: 0
        atime0: 0
        atime1: 65535
        atime2: 0
        atime3: 0
        atime4: 0
        atime5: 0
        atime6: 0
        atime7: 0
        m_Mode: 0
        m_ColorSpace: -1
        m_NumColorKeys: 2
        m_NumAlphaKeys: 2
      minGradient:
        serializedVersion: 2
        key0: {r: 1, g: 1, b: 1, a: 1}
        key1: {r: 1, g: 1, b: 1, a: 1}
        key2: {r: 0, g: 0, b: 0, a: 0}
        key3: {r: 0, g: 0, b: 0, a: 0}
        key4: {r: 0, g: 0, b: 0, a: 0}
        key5: {r: 0, g: 0, b: 0, a: 0}
        key6: {r: 0, g: 0, b: 0, a: 0}
        key7: {r: 0, g: 0, b: 0, a: 0}
        ctime0: 0
        ctime1: 65535
        ctime2: 0
        ctime3: 0
        ctime4: 0
        ctime5: 0
        ctime6: 0
        ctime7: 0
        atime0: 0
        atime1: 65535
        atime2: 0
        atime3: 0
        atime4: 0
        atime5: 0
        atime6: 0
        atime7: 0
        m_Mode: 0
        m_ColorSpace: -1
        m_NumColorKeys: 2
        m_NumAlphaKeys: 2
    widthOverTrail:
      serializedVersion: 2
      minMaxState: 0
      scalar: 1
      minScalar: 1
      maxCurve:
        serializedVersion: 2
        m_Curve:
        - serializedVersion: 3
          time: 0
          value: 1
          inSlope: 0
          outSlope: 0
          tangentMode: 0
          weightedMode: 0
          inWeight: 0.33333334
          outWeight: 0.33333334
        - serializedVersion: 3
          time: 1
          value: 1
          inSlope: 0
          outSlope: 0
          tangentMode: 0
          weightedMode: 0
          inWeight: 0.33333334
          outWeight: 0.33333334
        m_PreInfinity: 2
        m_PostInfinity: 2
        m_RotationOrder: 4
      minCurve:
        serializedVersion: 2
        m_Curve:
        - serializedVersion: 3
          time: 0
          value: 1
          inSlope: 0
          outSlope: 0
          tangentMode: 0
          weightedMode: 0
          inWeight: 0.33333334
          outWeight: 0.33333334
        - serializedVersion: 3
          time: 1
          value: 1
          inSlope: 0
          outSlope: 0
          tangentMode: 0
          weightedMode: 0
          inWeight: 0.33333334
          outWeight: 0.33333334
        m_PreInfinity: 2
        m_PostInfinity: 2
        m_RotationOrder: 4
    colorOverTrail:
      serializedVersion: 2
      minMaxState: 0
      minColor: {r: 1, g: 1, b: 1, a: 1}
      maxColor: {r: 1, g: 1, b: 1, a: 1}
      maxGradient:
        serializedVersion: 2
        key0: {r: 1, g: 1, b: 1, a: 1}
        key1: {r: 1, g: 1, b: 1, a: 1}
        key2: {r: 0, g: 0, b: 0, a: 0}
        key3: {r: 0, g: 0, b: 0, a: 0}
        key4: {r: 0, g: 0, b: 0, a: 0}
        key5: {r: 0, g: 0, b: 0, a: 0}
        key6: {r: 0, g: 0, b: 0, a: 0}
        key7: {r: 0, g: 0, b: 0, a: 0}
        ctime0: 0
        ctime1: 65535
        ctime2: 0
        ctime3: 0
        ctime4: 0
        ctime5: 0
        ctime6: 0
        ctime7: 0
        atime0: 0
        atime1: 65535
        atime2: 0
        atime3: 0
        atime4: 0
        atime5: 0
        atime6: 0
        atime7: 0
        m_Mode: 0
        m_ColorSpace: -1
        m_NumColorKeys: 2
        m_NumAlphaKeys: 2
      minGradient:
        serializedVersion: 2
        key0: {r: 1, g: 1, b: 1, a: 1}
        key1: {r: 1, g: 1, b: 1, a: 1}
        key2: {r: 0, g: 0, b: 0, a: 0}
        key3: {r: 0, g: 0, b: 0, a: 0}
        key4: {r: 0, g: 0, b: 0, a: 0}
        key5: {r: 0, g: 0, b: 0, a: 0}
        key6: {r: 0, g: 0, b: 0, a: 0}
        key7: {r: 0, g: 0, b: 0, a: 0}
        ctime0: 0
        ctime1: 65535
        ctime2: 0
        ctime3: 0
        ctime4: 0
        ctime5: 0
        ctime6: 0
        ctime7: 0
        atime0: 0
        atime1: 65535
        atime2: 0
        atime3: 0
        atime4: 0
        atime5: 0
        atime6: 0
        atime7: 0
        m_Mode: 0
        m_ColorSpace: -1
        m_NumColorKeys: 2
        m_NumAlphaKeys: 2
  CustomDataModule:
    enabled: 0
    mode0: 0
    vectorComponentCount0: 4
    color0:
      serializedVersion: 2
      minMaxState: 0
      minColor: {r: 1, g: 1, b: 1, a: 1}
      maxColor: {r: 1, g: 1, b: 1, a: 1}
      maxGradient:
        serializedVersion: 2
        key0: {r: 1, g: 1, b: 1, a: 1}
        key1: {r: 1, g: 1, b: 1, a: 1}
        key2: {r: 0, g: 0, b: 0, a: 0}
        key3: {r: 0, g: 0, b: 0, a: 0}
        key4: {r: 0, g: 0, b: 0, a: 0}
        key5: {r: 0, g: 0, b: 0, a: 0}
        key6: {r: 0, g: 0, b: 0, a: 0}
        key7: {r: 0, g: 0, b: 0, a: 0}
        ctime0: 0
        ctime1: 65535
        ctime2: 0
        ctime3: 0
        ctime4: 0
        ctime5: 0
        ctime6: 0
        ctime7: 0
        atime0: 0
        atime1: 65535
        atime2: 0
        atime3: 0
        atime4: 0
        atime5: 0
        atime6: 0
        atime7: 0
        m_Mode: 0
        m_ColorSpace: -1
        m_NumColorKeys: 2
        m_NumAlphaKeys: 2
      minGradient:
        serializedVersion: 2
        key0: {r: 1, g: 1, b: 1, a: 1}
        key1: {r: 1, g: 1, b: 1, a: 1}
        key2: {r: 0, g: 0, b: 0, a: 0}
        key3: {r: 0, g: 0, b: 0, a: 0}
        key4: {r: 0, g: 0, b: 0, a: 0}
        key5: {r: 0, g: 0, b: 0, a: 0}
        key6: {r: 0, g: 0, b: 0, a: 0}
        key7: {r: 0, g: 0, b: 0, a: 0}
        ctime0: 0
        ctime1: 65535
        ctime2: 0
        ctime3: 0
        ctime4: 0
        ctime5: 0
        ctime6: 0
        ctime7: 0
        atime0: 0
        atime1: 65535
        atime2: 0
        atime3: 0
        atime4: 0
        atime5: 0
        atime6: 0
        atime7: 0
        m_Mode: 0
        m_ColorSpace: -1
        m_NumColorKeys: 2
        m_NumAlphaKeys: 2
    colorLabel0: Color
    vector0_0:
      serializedVersion: 2
      minMaxState: 0
      scalar: 0
      minScalar: 0
      maxCurve:
        serializedVersion: 2
        m_Curve:
        - serializedVersion: 3
          time: 0
          value: 0
          inSlope: 0
          outSlope: 0
          tangentMode: 0
          weightedMode: 0
          inWeight: 0.33333334
          outWeight: 0.33333334
        - serializedVersion: 3
          time: 1
          value: 0
          inSlope: 0
          outSlope: 0
          tangentMode: 0
          weightedMode: 0
          inWeight: 0.33333334
          outWeight: 0.33333334
        m_PreInfinity: 2
        m_PostInfinity: 2
        m_RotationOrder: 4
      minCurve:
        serializedVersion: 2
        m_Curve:
        - serializedVersion: 3
          time: 0
          value: 0
          inSlope: 0
          outSlope: 0
          tangentMode: 0
          weightedMode: 0
          inWeight: 0.33333334
          outWeight: 0.33333334
        - serializedVersion: 3
          time: 1
          value: 0
          inSlope: 0
          outSlope: 0
          tangentMode: 0
          weightedMode: 0
          inWeight: 0.33333334
          outWeight: 0.33333334
        m_PreInfinity: 2
        m_PostInfinity: 2
        m_RotationOrder: 4
    vectorLabel0_0: X
    vector0_1:
      serializedVersion: 2
      minMaxState: 0
      scalar: 0
      minScalar: 0
      maxCurve:
        serializedVersion: 2
        m_Curve:
        - serializedVersion: 3
          time: 0
          value: 0
          inSlope: 0
          outSlope: 0
          tangentMode: 0
          weightedMode: 0
          inWeight: 0.33333334
          outWeight: 0.33333334
        - serializedVersion: 3
          time: 1
          value: 0
          inSlope: 0
          outSlope: 0
          tangentMode: 0
          weightedMode: 0
          inWeight: 0.33333334
          outWeight: 0.33333334
        m_PreInfinity: 2
        m_PostInfinity: 2
        m_RotationOrder: 4
      minCurve:
        serializedVersion: 2
        m_Curve:
        - serializedVersion: 3
          time: 0
          value: 0
          inSlope: 0
          outSlope: 0
          tangentMode: 0
          weightedMode: 0
          inWeight: 0.33333334
          outWeight: 0.33333334
        - serializedVersion: 3
          time: 1
          value: 0
          inSlope: 0
          outSlope: 0
          tangentMode: 0
          weightedMode: 0
          inWeight: 0.33333334
          outWeight: 0.33333334
        m_PreInfinity: 2
        m_PostInfinity: 2
        m_RotationOrder: 4
    vectorLabel0_1: Y
    vector0_2:
      serializedVersion: 2
      minMaxState: 0
      scalar: 0
      minScalar: 0
      maxCurve:
        serializedVersion: 2
        m_Curve:
        - serializedVersion: 3
          time: 0
          value: 0
          inSlope: 0
          outSlope: 0
          tangentMode: 0
          weightedMode: 0
          inWeight: 0.33333334
          outWeight: 0.33333334
        - serializedVersion: 3
          time: 1
          value: 0
          inSlope: 0
          outSlope: 0
          tangentMode: 0
          weightedMode: 0
          inWeight: 0.33333334
          outWeight: 0.33333334
        m_PreInfinity: 2
        m_PostInfinity: 2
        m_RotationOrder: 4
      minCurve:
        serializedVersion: 2
        m_Curve:
        - serializedVersion: 3
          time: 0
          value: 0
          inSlope: 0
          outSlope: 0
          tangentMode: 0
          weightedMode: 0
          inWeight: 0.33333334
          outWeight: 0.33333334
        - serializedVersion: 3
          time: 1
          value: 0
          inSlope: 0
          outSlope: 0
          tangentMode: 0
          weightedMode: 0
          inWeight: 0.33333334
          outWeight: 0.33333334
        m_PreInfinity: 2
        m_PostInfinity: 2
        m_RotationOrder: 4
    vectorLabel0_2: Z
    vector0_3:
      serializedVersion: 2
      minMaxState: 0
      scalar: 0
      minScalar: 0
      maxCurve:
        serializedVersion: 2
        m_Curve:
        - serializedVersion: 3
          time: 0
          value: 0
          inSlope: 0
          outSlope: 0
          tangentMode: 0
          weightedMode: 0
          inWeight: 0.33333334
          outWeight: 0.33333334
        - serializedVersion: 3
          time: 1
          value: 0
          inSlope: 0
          outSlope: 0
          tangentMode: 0
          weightedMode: 0
          inWeight: 0.33333334
          outWeight: 0.33333334
        m_PreInfinity: 2
        m_PostInfinity: 2
        m_RotationOrder: 4
      minCurve:
        serializedVersion: 2
        m_Curve:
        - serializedVersion: 3
          time: 0
          value: 0
          inSlope: 0
          outSlope: 0
          tangentMode: 0
          weightedMode: 0
          inWeight: 0.33333334
          outWeight: 0.33333334
        - serializedVersion: 3
          time: 1
          value: 0
          inSlope: 0
          outSlope: 0
          tangentMode: 0
          weightedMode: 0
          inWeight: 0.33333334
          outWeight: 0.33333334
        m_PreInfinity: 2
        m_PostInfinity: 2
        m_RotationOrder: 4
    vectorLabel0_3: W
    mode1: 0
    vectorComponentCount1: 4
    color1:
      serializedVersion: 2
      minMaxState: 0
      minColor: {r: 1, g: 1, b: 1, a: 1}
      maxColor: {r: 1, g: 1, b: 1, a: 1}
      maxGradient:
        serializedVersion: 2
        key0: {r: 1, g: 1, b: 1, a: 1}
        key1: {r: 1, g: 1, b: 1, a: 1}
        key2: {r: 0, g: 0, b: 0, a: 0}
        key3: {r: 0, g: 0, b: 0, a: 0}
        key4: {r: 0, g: 0, b: 0, a: 0}
        key5: {r: 0, g: 0, b: 0, a: 0}
        key6: {r: 0, g: 0, b: 0, a: 0}
        key7: {r: 0, g: 0, b: 0, a: 0}
        ctime0: 0
        ctime1: 65535
        ctime2: 0
        ctime3: 0
        ctime4: 0
        ctime5: 0
        ctime6: 0
        ctime7: 0
        atime0: 0
        atime1: 65535
        atime2: 0
        atime3: 0
        atime4: 0
        atime5: 0
        atime6: 0
        atime7: 0
        m_Mode: 0
        m_ColorSpace: -1
        m_NumColorKeys: 2
        m_NumAlphaKeys: 2
      minGradient:
        serializedVersion: 2
        key0: {r: 1, g: 1, b: 1, a: 1}
        key1: {r: 1, g: 1, b: 1, a: 1}
        key2: {r: 0, g: 0, b: 0, a: 0}
        key3: {r: 0, g: 0, b: 0, a: 0}
        key4: {r: 0, g: 0, b: 0, a: 0}
        key5: {r: 0, g: 0, b: 0, a: 0}
        key6: {r: 0, g: 0, b: 0, a: 0}
        key7: {r: 0, g: 0, b: 0, a: 0}
        ctime0: 0
        ctime1: 65535
        ctime2: 0
        ctime3: 0
        ctime4: 0
        ctime5: 0
        ctime6: 0
        ctime7: 0
        atime0: 0
        atime1: 65535
        atime2: 0
        atime3: 0
        atime4: 0
        atime5: 0
        atime6: 0
        atime7: 0
        m_Mode: 0
        m_ColorSpace: -1
        m_NumColorKeys: 2
        m_NumAlphaKeys: 2
    colorLabel1: Color
    vector1_0:
      serializedVersion: 2
      minMaxState: 0
      scalar: 0
      minScalar: 0
      maxCurve:
        serializedVersion: 2
        m_Curve:
        - serializedVersion: 3
          time: 0
          value: 0
          inSlope: 0
          outSlope: 0
          tangentMode: 0
          weightedMode: 0
          inWeight: 0.33333334
          outWeight: 0.33333334
        - serializedVersion: 3
          time: 1
          value: 0
          inSlope: 0
          outSlope: 0
          tangentMode: 0
          weightedMode: 0
          inWeight: 0.33333334
          outWeight: 0.33333334
        m_PreInfinity: 2
        m_PostInfinity: 2
        m_RotationOrder: 4
      minCurve:
        serializedVersion: 2
        m_Curve:
        - serializedVersion: 3
          time: 0
          value: 0
          inSlope: 0
          outSlope: 0
          tangentMode: 0
          weightedMode: 0
          inWeight: 0.33333334
          outWeight: 0.33333334
        - serializedVersion: 3
          time: 1
          value: 0
          inSlope: 0
          outSlope: 0
          tangentMode: 0
          weightedMode: 0
          inWeight: 0.33333334
          outWeight: 0.33333334
        m_PreInfinity: 2
        m_PostInfinity: 2
        m_RotationOrder: 4
    vectorLabel1_0: X
    vector1_1:
      serializedVersion: 2
      minMaxState: 0
      scalar: 0
      minScalar: 0
      maxCurve:
        serializedVersion: 2
        m_Curve:
        - serializedVersion: 3
          time: 0
          value: 0
          inSlope: 0
          outSlope: 0
          tangentMode: 0
          weightedMode: 0
          inWeight: 0.33333334
          outWeight: 0.33333334
        - serializedVersion: 3
          time: 1
          value: 0
          inSlope: 0
          outSlope: 0
          tangentMode: 0
          weightedMode: 0
          inWeight: 0.33333334
          outWeight: 0.33333334
        m_PreInfinity: 2
        m_PostInfinity: 2
        m_RotationOrder: 4
      minCurve:
        serializedVersion: 2
        m_Curve:
        - serializedVersion: 3
          time: 0
          value: 0
          inSlope: 0
          outSlope: 0
          tangentMode: 0
          weightedMode: 0
          inWeight: 0.33333334
          outWeight: 0.33333334
        - serializedVersion: 3
          time: 1
          value: 0
          inSlope: 0
          outSlope: 0
          tangentMode: 0
          weightedMode: 0
          inWeight: 0.33333334
          outWeight: 0.33333334
        m_PreInfinity: 2
        m_PostInfinity: 2
        m_RotationOrder: 4
    vectorLabel1_1: Y
    vector1_2:
      serializedVersion: 2
      minMaxState: 0
      scalar: 0
      minScalar: 0
      maxCurve:
        serializedVersion: 2
        m_Curve:
        - serializedVersion: 3
          time: 0
          value: 0
          inSlope: 0
          outSlope: 0
          tangentMode: 0
          weightedMode: 0
          inWeight: 0.33333334
          outWeight: 0.33333334
        - serializedVersion: 3
          time: 1
          value: 0
          inSlope: 0
          outSlope: 0
          tangentMode: 0
          weightedMode: 0
          inWeight: 0.33333334
          outWeight: 0.33333334
        m_PreInfinity: 2
        m_PostInfinity: 2
        m_RotationOrder: 4
      minCurve:
        serializedVersion: 2
        m_Curve:
        - serializedVersion: 3
          time: 0
          value: 0
          inSlope: 0
          outSlope: 0
          tangentMode: 0
          weightedMode: 0
          inWeight: 0.33333334
          outWeight: 0.33333334
        - serializedVersion: 3
          time: 1
          value: 0
          inSlope: 0
          outSlope: 0
          tangentMode: 0
          weightedMode: 0
          inWeight: 0.33333334
          outWeight: 0.33333334
        m_PreInfinity: 2
        m_PostInfinity: 2
        m_RotationOrder: 4
    vectorLabel1_2: Z
    vector1_3:
      serializedVersion: 2
      minMaxState: 0
      scalar: 0
      minScalar: 0
      maxCurve:
        serializedVersion: 2
        m_Curve:
        - serializedVersion: 3
          time: 0
          value: 0
          inSlope: 0
          outSlope: 0
          tangentMode: 0
          weightedMode: 0
          inWeight: 0.33333334
          outWeight: 0.33333334
        - serializedVersion: 3
          time: 1
          value: 0
          inSlope: 0
          outSlope: 0
          tangentMode: 0
          weightedMode: 0
          inWeight: 0.33333334
          outWeight: 0.33333334
        m_PreInfinity: 2
        m_PostInfinity: 2
        m_RotationOrder: 4
      minCurve:
        serializedVersion: 2
        m_Curve:
        - serializedVersion: 3
          time: 0
          value: 0
          inSlope: 0
          outSlope: 0
          tangentMode: 0
          weightedMode: 0
          inWeight: 0.33333334
          outWeight: 0.33333334
        - serializedVersion: 3
          time: 1
          value: 0
          inSlope: 0
          outSlope: 0
          tangentMode: 0
          weightedMode: 0
          inWeight: 0.33333334
          outWeight: 0.33333334
        m_PreInfinity: 2
        m_PostInfinity: 2
        m_RotationOrder: 4
    vectorLabel1_3: W
--- !u!199 &746195911668218323
ParticleSystemRenderer:
  serializedVersion: 6
  m_ObjectHideFlags: 0
  m_CorrespondingSourceObject: {fileID: 0}
  m_PrefabInstance: {fileID: 0}
  m_PrefabAsset: {fileID: 0}
  m_GameObject: {fileID: 8677322686442212171}
  m_Enabled: 1
  m_CastShadows: 0
  m_ReceiveShadows: 0
  m_DynamicOccludee: 1
  m_StaticShadowCaster: 0
  m_MotionVectors: 1
  m_LightProbeUsage: 0
  m_ReflectionProbeUsage: 0
  m_RayTracingMode: 0
  m_RayTraceProcedural: 0
  m_RayTracingAccelStructBuildFlagsOverride: 0
  m_RayTracingAccelStructBuildFlags: 1
  m_RenderingLayerMask: 1
  m_RendererPriority: 0
  m_Materials:
  - {fileID: 2100000, guid: d9c2d1bd1f9484a03b95267fab89ed86, type: 2}
  m_StaticBatchInfo:
    firstSubMesh: 0
    subMeshCount: 0
  m_StaticBatchRoot: {fileID: 0}
  m_ProbeAnchor: {fileID: 0}
  m_LightProbeVolumeOverride: {fileID: 0}
  m_ScaleInLightmap: 1
  m_ReceiveGI: 1
  m_PreserveUVs: 0
  m_IgnoreNormalsForChartDetection: 0
  m_ImportantGI: 0
  m_StitchLightmapSeams: 1
  m_SelectedEditorRenderState: 3
  m_MinimumChartSize: 4
  m_AutoUVMaxDistance: 0.5
  m_AutoUVMaxAngle: 89
  m_LightmapParameters: {fileID: 0}
  m_SortingLayerID: 0
  m_SortingLayer: 0
  m_SortingOrder: 0
  m_RenderMode: 0
  m_MeshDistribution: 0
  m_SortMode: 0
  m_MinParticleSize: 0
  m_MaxParticleSize: 0.5
  m_CameraVelocityScale: 0
  m_VelocityScale: 0
  m_LengthScale: 2
  m_SortingFudge: 0
  m_NormalDirection: 1
  m_ShadowBias: 0
  m_RenderAlignment: 0
  m_Pivot: {x: 0, y: 0, z: 0}
  m_Flip: {x: 0, y: 0, z: 0}
  m_EnableGPUInstancing: 1
  m_ApplyActiveColorSpace: 1
  m_AllowRoll: 1
  m_FreeformStretching: 0
  m_RotateWithStretchDirection: 1
  m_UseCustomVertexStreams: 0
  m_VertexStreams: 00010304
  m_UseCustomTrailVertexStreams: 0
  m_TrailVertexStreams: 00010304
  m_Mesh: {fileID: 0}
  m_Mesh1: {fileID: 0}
  m_Mesh2: {fileID: 0}
  m_Mesh3: {fileID: 0}
  m_MeshWeighting: 1
  m_MeshWeighting1: 1
  m_MeshWeighting2: 1
  m_MeshWeighting3: 1
  m_MaskInteraction: 0<|MERGE_RESOLUTION|>--- conflicted
+++ resolved
@@ -226,11 +226,7 @@
       serializedVersion: 2
       minMaxState: 0
       minColor: {r: 1, g: 1, b: 1, a: 1}
-<<<<<<< HEAD
-      maxColor: {r: 1, g: 0.3019608, b: 0, a: 1}
-=======
       maxColor: {r: 0, g: 0.33333334, b: 1, a: 1}
->>>>>>> c66794a5
       maxGradient:
         serializedVersion: 2
         key0: {r: 1, g: 1, b: 1, a: 1}
@@ -5062,11 +5058,7 @@
       serializedVersion: 2
       minMaxState: 0
       minColor: {r: 0.7122642, g: 1, b: 0.7303182, a: 0.39607844}
-<<<<<<< HEAD
-      maxColor: {r: 1, g: 0.3019608, b: 0, a: 1}
-=======
       maxColor: {r: 0, g: 0.33333334, b: 1, a: 1}
->>>>>>> c66794a5
       maxGradient:
         serializedVersion: 2
         key0: {r: 1, g: 1, b: 1, a: 1}
@@ -9898,11 +9890,7 @@
       serializedVersion: 2
       minMaxState: 0
       minColor: {r: 0.6556604, g: 1, b: 0.6744425, a: 0.39607844}
-<<<<<<< HEAD
-      maxColor: {r: 1, g: 0.3019608, b: 0, a: 1}
-=======
       maxColor: {r: 0, g: 0.33333334, b: 1, a: 1}
->>>>>>> c66794a5
       maxGradient:
         serializedVersion: 2
         key0: {r: 1, g: 1, b: 1, a: 1}
@@ -14734,11 +14722,7 @@
       serializedVersion: 2
       minMaxState: 0
       minColor: {r: 0.7122642, g: 1, b: 0.7303182, a: 0.39607844}
-<<<<<<< HEAD
-      maxColor: {r: 1, g: 0.3019608, b: 0, a: 1}
-=======
       maxColor: {r: 0, g: 0.33333334, b: 1, a: 1}
->>>>>>> c66794a5
       maxGradient:
         serializedVersion: 2
         key0: {r: 1, g: 1, b: 1, a: 1}
