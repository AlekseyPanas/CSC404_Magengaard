%YAML 1.1
%TAG !u! tag:unity3d.com,2011:
--- !u!1045 &1
EditorBuildSettings:
  m_ObjectHideFlags: 0
  serializedVersion: 2
  m_Scenes:
  - enabled: 1
    path: Assets/Scenes/SampleScene.unity
    guid: 99c9720ab356a0642a771bea13969a05
  - enabled: 1
    path: Assets/Scenes/PlayerAbilityTestingScene.unity
    guid: 3d776562c0bcf954895fad1b0aa4d52b
  - enabled: 1
<<<<<<< HEAD
    path: Assets/Scenes/SandstormNetworks.unity
    guid: 1a733dc6c16a97544975612ad39ba421
  m_configObjects: {}
=======
    path: Assets/Scenes/CaveRoom.unity
    guid: a0577fdbee7004642802ad2b900a149e
  - enabled: 1
    path: Assets/Scenes/Menu.unity
    guid: 148260ba0dba34ff4a1a94dc21d182e2
  m_configObjects: {}
  m_UseUCBPForAssetBundles: 0
>>>>>>> 7ec413c3
<|MERGE_RESOLUTION|>--- conflicted
+++ resolved
@@ -12,16 +12,13 @@
     path: Assets/Scenes/PlayerAbilityTestingScene.unity
     guid: 3d776562c0bcf954895fad1b0aa4d52b
   - enabled: 1
-<<<<<<< HEAD
     path: Assets/Scenes/SandstormNetworks.unity
     guid: 1a733dc6c16a97544975612ad39ba421
-  m_configObjects: {}
-=======
+  - enabled: 1
     path: Assets/Scenes/CaveRoom.unity
     guid: a0577fdbee7004642802ad2b900a149e
   - enabled: 1
     path: Assets/Scenes/Menu.unity
     guid: 148260ba0dba34ff4a1a94dc21d182e2
   m_configObjects: {}
-  m_UseUCBPForAssetBundles: 0
->>>>>>> 7ec413c3
+  m_UseUCBPForAssetBundles: 0